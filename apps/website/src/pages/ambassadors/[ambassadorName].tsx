--- conflicted
+++ resolved
@@ -13,15 +13,10 @@
 import Heading from "@/components/content/Heading";
 import Carousel from "@/components/content/Carousel";
 import Meta from "@/components/content/Meta";
-import YouTubeLightbox from "@/components/content/YouTubeLightbox";
+import { Lightbox, Preview } from "@/components/content/YouTube";
 
 import { camelToKebab, kebabToCamel } from "@/utils/string-case";
 import { getDefaultPhotoswipeLightboxOptions } from "@/utils/photoswipe";
-<<<<<<< HEAD
-=======
-import Link from "next/link";
-import { Lightbox, Preview } from "@/components/content/YouTube";
->>>>>>> 32cc0d16
 
 const parseIucnStatus = (rawStatus: string): string => {
   const [status, flag] = rawStatus.split("/");
