--- conflicted
+++ resolved
@@ -17,10 +17,6 @@
 
 import { camelToKebab, kebabToCamel } from "@/utils/string-case";
 import { getDefaultPhotoswipeLightboxOptions } from "@/utils/photoswipe";
-<<<<<<< HEAD
-=======
-import { Lightbox, Preview } from "@/components/content/YouTube";
->>>>>>> 4c7f3c6a
 
 const parseIucnStatus = (rawStatus: string): string => {
   const [status, flag] = rawStatus.split("/");
