lockfileVersion: '6.1'

settings:
  autoInstallPeers: true
  excludeLinksFromLockfile: false

importers:

  .:
    devDependencies:
      husky:
        specifier: ^8.0.3
        version: 8.0.3
      lint-staged:
        specifier: ^13.2.2
        version: 13.2.2
      prettier:
        specifier: ^2.8.8
        version: 2.8.8

  apps/server:
    dependencies:
      tmi.js:
        specifier: ^1.8.5
        version: 1.8.5

  apps/website:
<<<<<<< HEAD
    specifiers:
      '@alveusgg/data': github:alveusgg/data
      '@aws-sdk/client-s3': ^3.312.0
      '@aws-sdk/s3-request-presigner': ^3.312.0
      '@babel/core': ^7.21.4
      '@ffmpeg-installer/ffmpeg': ^1.1.0
      '@ffprobe-installer/ffprobe': ^2.0.0
      '@headlessui/react': ^1.7.14
      '@heroicons/react': ^2.0.17
      '@next-auth/prisma-adapter': ^1.0.5
      '@next/env': ^13.3.0
      '@paralleldrive/cuid2': ^2.2.0
      '@prisma/client': ^4.12.0
      '@t3-oss/env-nextjs': ^0.4.0
      '@tanstack/react-query': ^4.29.1
      '@trpc/client': ^10.20.0
      '@trpc/next': ^10.20.0
      '@trpc/react-query': ^10.20.0
      '@trpc/server': ^10.20.0
      '@types/country-list': ^2.1.1
      '@types/dompurify': ^2.4.0
      '@types/jsdom': ^21.1.1
      '@types/jws': ^3.2.5
      '@types/lodash': ^4.14.194
      '@types/luxon': ^3.3.0
      '@types/node': ^18.15.11
      '@types/node-forge': ^1.3.2
      '@types/oauth': ^0.9.1
      '@types/probe-image-size': ^7.2.0
      '@types/react': ^18.0.35
      '@types/react-dom': ^18.0.11
      '@types/serviceworker': ^0.0.59
      '@typescript-eslint/eslint-plugin': ^5.58.0
      '@typescript-eslint/parser': ^5.58.0
      '@vercel/analytics': ^1.0.1
      autoprefixer: ^10.4.14
      country-list: ^2.3.0
      csv-stringify: ^6.3.0
      date-fns: ^2.29.3
      dompurify: ^3.0.2
      eslint: ^8.38.0
      eslint-config-next: 13.1.1
      eslint-plugin-import: ^2.27.5
      file-type: ^18.2.1
      html-react-parser: ^3.0.15
      jsdom: ^21.1.1
      jws: ^4.0.0
      loader-utils: ^3.2.1
      lodash: ^4.17.21
      luxon: ^3.3.0
      next: ^13.3.0
      next-auth: ^4.22.0
      next-sitemap: ^4.0.7
      next-superjson: ^0.0.4
      node-fetch: ^3.3.1
      node-forge: ^1.3.1
      npm-run-all: ^4.1.5
      oauth: ^0.10.0
      photoswipe: ^5.3.7
      postcss: ^8.4.21
      postcss-nesting: ^11.2.2
      prettier: ^2.8.7
      prettier-plugin-tailwindcss: ^0.2.7
      prisma: ^4.12.0
      probe-image-size: ^7.2.3
      raw-body: ^2.5.2
      react: 18.2.0
      react-aria: ^3.24.0
      react-attr-converter: ^0.3.1
      react-dom: 18.2.0
      react-markdown: ^8.0.7
      react-quill: ^2.0.0
      react-stately: ^3.22.0
      react-textarea-autosize: ^8.4.1
      remark-heading-id: ^1.0.0
      sharp: ^0.31.3
      simple-icons: ^8.10.0
      slugify: ^1.6.6
      smooth-scroll-into-view-if-needed: ^2.0.0
      superjson: 1.12.1
      swiper: ^8.4.7
      tailwindcss: ^3.3.1
      tsup: ^6.7.0
      tsx: ^3.12.6
      typescript: ^5.0.4
      unified: ^10.1.2
      vitest: ^0.30.1
      webpack: ^5.79.0
      zod: ^3.21.4
    dependencies:
      '@alveusgg/data': github.com/alveusgg/data/d7450a8176714c9d102d959d1902fda877ac7ad3
      '@aws-sdk/client-s3': 3.312.0
      '@aws-sdk/s3-request-presigner': 3.312.0
      '@headlessui/react': 1.7.14_biqbaboplfbrettd7655fr4n2y
      '@heroicons/react': 2.0.17_react@18.2.0
      '@next-auth/prisma-adapter': 1.0.5_st7dss3oib5ulp5imon7ru3qzu
      '@next/env': 13.3.0
      '@paralleldrive/cuid2': 2.2.0
      '@prisma/client': 4.12.0_prisma@4.12.0
      '@t3-oss/env-nextjs': 0.4.0_z34kx2cq3kivpffalfeqk2ugre
      '@tanstack/react-query': 4.29.1_biqbaboplfbrettd7655fr4n2y
      '@trpc/client': 10.20.0_@trpc+server@10.20.0
      '@trpc/next': 10.20.0_qzkuapawkjsjyexyi7x2zcy4au
      '@trpc/react-query': 10.20.0_5fs7tzxxsvejrgme5avwzwpub4
      '@trpc/server': 10.20.0
      '@vercel/analytics': 1.0.1
      country-list: 2.3.0
      csv-stringify: 6.3.0
      date-fns: 2.29.3
      dompurify: 3.0.2
      html-react-parser: 3.0.15_react@18.2.0
      jsdom: 21.1.1
      jws: 4.0.0
      lodash: 4.17.21
      luxon: 3.3.0
      next: 13.3.0_z72xxk7vwlamvgqemvc4ptm4du
      next-auth: 4.22.0_yucv4tfv7v7nrkw2uguegj6e7e
      next-sitemap: 4.0.7_fou55egned3gok3n65buiqvr4a
      next-superjson: 0.0.4_6yoasqk2kjekp2fbvgs34h46we
      node-fetch: 3.3.1
      node-forge: 1.3.1
      oauth: 0.10.0
      photoswipe: 5.3.7
      probe-image-size: 7.2.3
      raw-body: 2.5.2
      react: 18.2.0
      react-aria: 3.24.0_biqbaboplfbrettd7655fr4n2y
      react-attr-converter: 0.3.1
      react-dom: 18.2.0_react@18.2.0
      react-markdown: 8.0.7_yuz6bkerhkjfjuf6zeb7j6ybc4
      react-quill: 2.0.0_biqbaboplfbrettd7655fr4n2y
      react-stately: 3.22.0_react@18.2.0
      react-textarea-autosize: 8.4.1_yuz6bkerhkjfjuf6zeb7j6ybc4
      remark-heading-id: 1.0.0
      sharp: 0.31.3
      simple-icons: 8.10.0
      slugify: 1.6.6
      smooth-scroll-into-view-if-needed: 2.0.0
      superjson: 1.12.1
      swiper: 8.4.7
      zod: 3.21.4
=======
    dependencies:
      '@alveusgg/data':
        specifier: github:alveusgg/data
        version: github.com/alveusgg/data/4c5e4ccedf879efca05445f7a0e439408ff7967c
      '@aws-sdk/client-s3':
        specifier: ^3.348.0
        version: 3.348.0
      '@aws-sdk/s3-request-presigner':
        specifier: ^3.348.0
        version: 3.348.0
      '@headlessui/react':
        specifier: ^1.7.15
        version: 1.7.15(react-dom@18.2.0)(react@18.2.0)
      '@heroicons/react':
        specifier: ^2.0.18
        version: 2.0.18(react@18.2.0)
      '@next-auth/prisma-adapter':
        specifier: ^1.0.7
        version: 1.0.7(@prisma/client@4.15.0)(next-auth@4.22.1)
      '@next/env':
        specifier: ^13.4.4
        version: 13.4.4
      '@paralleldrive/cuid2':
        specifier: ^2.2.1
        version: 2.2.1
      '@prisma/client':
        specifier: ^4.15.0
        version: 4.15.0(prisma@4.15.0)
      '@tanstack/react-query':
        specifier: ^4.29.12
        version: 4.29.12(react-dom@18.2.0)(react@18.2.0)
      '@trpc/client':
        specifier: ^10.29.1
        version: 10.29.1(@trpc/server@10.29.1)
      '@trpc/next':
        specifier: ^10.29.1
        version: 10.29.1(@tanstack/react-query@4.29.12)(@trpc/client@10.29.1)(@trpc/react-query@10.29.1)(@trpc/server@10.29.1)(next@13.4.4)(react-dom@18.2.0)(react@18.2.0)
      '@trpc/react-query':
        specifier: ^10.29.1
        version: 10.29.1(@tanstack/react-query@4.29.12)(@trpc/client@10.29.1)(@trpc/server@10.29.1)(react-dom@18.2.0)(react@18.2.0)
      '@trpc/server':
        specifier: ^10.29.1
        version: 10.29.1
      '@vercel/analytics':
        specifier: ^1.0.1
        version: 1.0.1
      canvas-hypertxt:
        specifier: ^1.0.1
        version: 1.0.1
      country-list:
        specifier: ^2.3.0
        version: 2.3.0
      csv-stringify:
        specifier: ^6.4.0
        version: 6.4.0
      date-fns:
        specifier: ^2.30.0
        version: 2.30.0
      dompurify:
        specifier: ^3.0.3
        version: 3.0.3
      html-react-parser:
        specifier: ^3.0.16
        version: 3.0.16(react@18.2.0)
      intl-messageformat:
        specifier: 10.3.x
        version: 10.3.5
      jsdom:
        specifier: ^21.1.2
        version: 21.1.2
      just-debounce-it:
        specifier: ^3.2.0
        version: 3.2.0
      luxon:
        specifier: ^3.3.0
        version: 3.3.0
      next:
        specifier: ^13.4.4
        version: 13.4.4(@babel/core@7.22.5)(react-dom@18.2.0)(react@18.2.0)
      next-auth:
        specifier: ^4.22.1
        version: 4.22.1(next@13.4.4)(react-dom@18.2.0)(react@18.2.0)
      next-sitemap:
        specifier: ^4.1.3
        version: 4.1.3(@next/env@13.4.4)(next@13.4.4)
      next-superjson:
        specifier: ^0.0.4
        version: 0.0.4(next@13.4.4)(superjson@1.12.1)(webpack@5.86.0)
      node-fetch:
        specifier: ^3.3.1
        version: 3.3.1
      oauth:
        specifier: ^0.10.0
        version: 0.10.0
      photoswipe:
        specifier: ^5.3.7
        version: 5.3.7
      probe-image-size:
        specifier: ^7.2.3
        version: 7.2.3
      raw-body:
        specifier: ^2.5.2
        version: 2.5.2
      react:
        specifier: 18.2.0
        version: 18.2.0
      react-aria:
        specifier: ^3.25.0
        version: 3.25.0(react-dom@18.2.0)(react@18.2.0)
      react-attr-converter:
        specifier: ^0.3.1
        version: 0.3.1
      react-dom:
        specifier: 18.2.0
        version: 18.2.0(react@18.2.0)
      react-markdown:
        specifier: ^8.0.7
        version: 8.0.7(@types/react@18.2.9)(react@18.2.0)
      react-quill:
        specifier: ^2.0.0
        version: 2.0.0(react-dom@18.2.0)(react@18.2.0)
      react-stately:
        specifier: ^3.23.0
        version: 3.23.0(react@18.2.0)
      react-textarea-autosize:
        specifier: ^8.4.1
        version: 8.4.1(@types/react@18.2.9)(react@18.2.0)
      remark-heading-id:
        specifier: ^1.0.0
        version: 1.0.0
      sharp:
        specifier: ^0.31.3
        version: 0.31.3
      simple-icons:
        specifier: ^8.15.0
        version: 8.15.0
      slugify:
        specifier: ^1.6.6
        version: 1.6.6
      smooth-scroll-into-view-if-needed:
        specifier: ^2.0.0
        version: 2.0.0
      superjson:
        specifier: 1.12.1
        version: 1.12.1
      swiper:
        specifier: ^8.4.7
        version: 8.4.7
      zod:
        specifier: ^3.21.4
        version: 3.21.4
>>>>>>> 3215ca92
    devDependencies:
      '@babel/core':
        specifier: ^7.22.5
        version: 7.22.5
      '@ffmpeg-installer/ffmpeg':
        specifier: ^1.1.0
        version: 1.1.0
      '@ffprobe-installer/ffprobe':
        specifier: ^2.0.0
        version: 2.0.0
      '@types/country-list':
        specifier: ^2.1.1
        version: 2.1.1
      '@types/dompurify':
        specifier: ^2.4.0
        version: 2.4.0
      '@types/jsdom':
        specifier: ^21.1.1
        version: 21.1.1
      '@types/lodash':
        specifier: ^4.14.195
        version: 4.14.195
      '@types/luxon':
        specifier: ^3.3.0
        version: 3.3.0
      '@types/node':
        specifier: ^18.16.16
        version: 18.16.16
      '@types/node-forge':
        specifier: ^1.3.2
        version: 1.3.2
      '@types/oauth':
        specifier: ^0.9.1
        version: 0.9.1
      '@types/probe-image-size':
        specifier: ^7.2.0
        version: 7.2.0
      '@types/react':
        specifier: ^18.2.9
        version: 18.2.9
      '@types/react-dom':
        specifier: ^18.2.4
        version: 18.2.4
      '@types/serviceworker':
        specifier: ^0.0.59
        version: 0.0.59
      '@typescript-eslint/eslint-plugin':
        specifier: ^5.59.9
        version: 5.59.9(@typescript-eslint/parser@5.59.9)(eslint@8.42.0)(typescript@5.1.3)
      '@typescript-eslint/parser':
        specifier: ^5.59.9
        version: 5.59.9(eslint@8.42.0)(typescript@5.1.3)
      autoprefixer:
        specifier: ^10.4.14
        version: 10.4.14(postcss@8.4.24)
      eslint:
        specifier: ^8.42.0
        version: 8.42.0
      eslint-config-next:
        specifier: 13.1.1
        version: 13.1.1(eslint@8.42.0)(typescript@5.1.3)
      eslint-plugin-import:
        specifier: ^2.27.5
        version: 2.27.5(@typescript-eslint/parser@5.59.9)(eslint-import-resolver-typescript@3.5.5)(eslint@8.42.0)
      file-type:
        specifier: ^18.5.0
        version: 18.5.0
      loader-utils:
        specifier: ^3.2.1
        version: 3.2.1
      npm-run-all:
        specifier: ^4.1.5
        version: 4.1.5
      postcss:
        specifier: ^8.4.24
        version: 8.4.24
      postcss-nesting:
        specifier: ^11.2.2
        version: 11.2.2(postcss@8.4.24)
      prettier-plugin-tailwindcss:
        specifier: ^0.2.8
        version: 0.2.8(prettier@2.8.8)
      prisma:
        specifier: ^4.15.0
        version: 4.15.0
      tailwindcss:
        specifier: ^3.3.2
        version: 3.3.2
      tsup:
        specifier: ^6.7.0
        version: 6.7.0(postcss@8.4.24)(typescript@5.1.3)
      tsx:
        specifier: ^3.12.7
        version: 3.12.7
      typescript:
        specifier: ^5.1.3
        version: 5.1.3
      unified:
        specifier: ^10.1.2
        version: 10.1.2
      vitest:
        specifier: ^0.30.1
        version: 0.30.1(jsdom@21.1.2)
      webpack:
        specifier: ^5.86.0
        version: 5.86.0(esbuild@0.17.19)

packages:

  /@alloc/quick-lru@5.2.0:
    resolution: {integrity: sha512-UrcABB+4bUrFABwbluTIBErXwvbsU/V7TZWfmbgJfbkwiBuziS9gxdODUyuiecfdGQ85jglMW6juS3+z5TsKLw==}
    engines: {node: '>=10'}
    dev: true

  /@ampproject/remapping@2.2.1:
    resolution: {integrity: sha512-lFMjJTrFL3j7L9yBxwYfCq2k6qqwHyzuUl/XBnif78PWTJYyL/dfowQHWE3sp6U6ZzqWiiIZnpTMO96zhkjwtg==}
    engines: {node: '>=6.0.0'}
    dependencies:
      '@jridgewell/gen-mapping': 0.3.3
      '@jridgewell/trace-mapping': 0.3.18

  /@aws-crypto/crc32@3.0.0:
    resolution: {integrity: sha512-IzSgsrxUcsrejQbPVilIKy16kAT52EwB6zSaI+M3xxIhKh5+aldEyvI+z6erM7TCLB2BJsFrtHjp6/4/sr+3dA==}
    dependencies:
      '@aws-crypto/util': 3.0.0
      '@aws-sdk/types': 3.347.0
      tslib: 1.14.1
    dev: false

  /@aws-crypto/crc32c@3.0.0:
    resolution: {integrity: sha512-ENNPPManmnVJ4BTXlOjAgD7URidbAznURqD0KvfREyc4o20DPYdEldU1f5cQ7Jbj0CJJSPaMIk/9ZshdB3210w==}
    dependencies:
      '@aws-crypto/util': 3.0.0
      '@aws-sdk/types': 3.347.0
      tslib: 1.14.1
    dev: false

  /@aws-crypto/ie11-detection@3.0.0:
    resolution: {integrity: sha512-341lBBkiY1DfDNKai/wXM3aujNBkXR7tq1URPQDL9wi3AUbI80NR74uF1TXHMm7po1AcnFk8iu2S2IeU/+/A+Q==}
    dependencies:
      tslib: 1.14.1
    dev: false

  /@aws-crypto/sha1-browser@3.0.0:
    resolution: {integrity: sha512-NJth5c997GLHs6nOYTzFKTbYdMNA6/1XlKVgnZoaZcQ7z7UJlOgj2JdbHE8tiYLS3fzXNCguct77SPGat2raSw==}
    dependencies:
      '@aws-crypto/ie11-detection': 3.0.0
      '@aws-crypto/supports-web-crypto': 3.0.0
      '@aws-crypto/util': 3.0.0
      '@aws-sdk/types': 3.347.0
      '@aws-sdk/util-locate-window': 3.310.0
      '@aws-sdk/util-utf8-browser': 3.259.0
      tslib: 1.14.1
    dev: false

  /@aws-crypto/sha256-browser@3.0.0:
    resolution: {integrity: sha512-8VLmW2B+gjFbU5uMeqtQM6Nj0/F1bro80xQXCW6CQBWgosFWXTx77aeOF5CAIAmbOK64SdMBJdNr6J41yP5mvQ==}
    dependencies:
      '@aws-crypto/ie11-detection': 3.0.0
      '@aws-crypto/sha256-js': 3.0.0
      '@aws-crypto/supports-web-crypto': 3.0.0
      '@aws-crypto/util': 3.0.0
      '@aws-sdk/types': 3.347.0
      '@aws-sdk/util-locate-window': 3.310.0
      '@aws-sdk/util-utf8-browser': 3.259.0
      tslib: 1.14.1
    dev: false

  /@aws-crypto/sha256-js@3.0.0:
    resolution: {integrity: sha512-PnNN7os0+yd1XvXAy23CFOmTbMaDxgxXtTKHybrJ39Y8kGzBATgBFibWJKH6BhytLI/Zyszs87xCOBNyBig6vQ==}
    dependencies:
      '@aws-crypto/util': 3.0.0
      '@aws-sdk/types': 3.347.0
      tslib: 1.14.1
    dev: false

  /@aws-crypto/supports-web-crypto@3.0.0:
    resolution: {integrity: sha512-06hBdMwUAb2WFTuGG73LSC0wfPu93xWwo5vL2et9eymgmu3Id5vFAHBbajVWiGhPO37qcsdCap/FqXvJGJWPIg==}
    dependencies:
      tslib: 1.14.1
    dev: false

  /@aws-crypto/util@3.0.0:
    resolution: {integrity: sha512-2OJlpeJpCR48CC8r+uKVChzs9Iungj9wkZrl8Z041DWEWvyIHILYKCPNzJghKsivj+S3mLo6BVc7mBNzdxA46w==}
    dependencies:
      '@aws-sdk/types': 3.347.0
      '@aws-sdk/util-utf8-browser': 3.259.0
      tslib: 1.14.1
    dev: false

  /@aws-sdk/abort-controller@3.347.0:
    resolution: {integrity: sha512-P/2qE6ntYEmYG4Ez535nJWZbXqgbkJx8CMz7ChEuEg3Gp3dvVYEKg+iEUEvlqQ2U5dWP5J3ehw5po9t86IsVPQ==}
    engines: {node: '>=14.0.0'}
    dependencies:
      '@aws-sdk/types': 3.347.0
      tslib: 2.5.3
    dev: false

  /@aws-sdk/chunked-blob-reader@3.310.0:
    resolution: {integrity: sha512-CrJS3exo4mWaLnWxfCH+w88Ou0IcAZSIkk4QbmxiHl/5Dq705OLoxf4385MVyExpqpeVJYOYQ2WaD8i/pQZ2fg==}
    dependencies:
      tslib: 2.5.3
    dev: false

  /@aws-sdk/client-s3@3.348.0:
    resolution: {integrity: sha512-19ShUJL/Kqol4pW2S6axD85oL2JIh91ctUgqPEuu5BzGyEgq5s+HP/DDNzcdsTKl7gfCfaIULf01yWU6RwY1EA==}
    engines: {node: '>=14.0.0'}
    dependencies:
      '@aws-crypto/sha1-browser': 3.0.0
      '@aws-crypto/sha256-browser': 3.0.0
      '@aws-crypto/sha256-js': 3.0.0
      '@aws-sdk/client-sts': 3.348.0
      '@aws-sdk/config-resolver': 3.347.0
      '@aws-sdk/credential-provider-node': 3.348.0
      '@aws-sdk/eventstream-serde-browser': 3.347.0
      '@aws-sdk/eventstream-serde-config-resolver': 3.347.0
      '@aws-sdk/eventstream-serde-node': 3.347.0
      '@aws-sdk/fetch-http-handler': 3.347.0
      '@aws-sdk/hash-blob-browser': 3.347.0
      '@aws-sdk/hash-node': 3.347.0
      '@aws-sdk/hash-stream-node': 3.347.0
      '@aws-sdk/invalid-dependency': 3.347.0
      '@aws-sdk/md5-js': 3.347.0
      '@aws-sdk/middleware-bucket-endpoint': 3.347.0
      '@aws-sdk/middleware-content-length': 3.347.0
      '@aws-sdk/middleware-endpoint': 3.347.0
      '@aws-sdk/middleware-expect-continue': 3.347.0
      '@aws-sdk/middleware-flexible-checksums': 3.347.0
      '@aws-sdk/middleware-host-header': 3.347.0
      '@aws-sdk/middleware-location-constraint': 3.347.0
      '@aws-sdk/middleware-logger': 3.347.0
      '@aws-sdk/middleware-recursion-detection': 3.347.0
      '@aws-sdk/middleware-retry': 3.347.0
      '@aws-sdk/middleware-sdk-s3': 3.347.0
      '@aws-sdk/middleware-serde': 3.347.0
      '@aws-sdk/middleware-signing': 3.347.0
      '@aws-sdk/middleware-ssec': 3.347.0
      '@aws-sdk/middleware-stack': 3.347.0
      '@aws-sdk/middleware-user-agent': 3.347.0
      '@aws-sdk/node-config-provider': 3.347.0
      '@aws-sdk/node-http-handler': 3.348.0
      '@aws-sdk/signature-v4-multi-region': 3.347.0
      '@aws-sdk/smithy-client': 3.347.0
      '@aws-sdk/types': 3.347.0
      '@aws-sdk/url-parser': 3.347.0
      '@aws-sdk/util-base64': 3.310.0
      '@aws-sdk/util-body-length-browser': 3.310.0
      '@aws-sdk/util-body-length-node': 3.310.0
      '@aws-sdk/util-defaults-mode-browser': 3.347.0
      '@aws-sdk/util-defaults-mode-node': 3.347.0
      '@aws-sdk/util-endpoints': 3.347.0
      '@aws-sdk/util-retry': 3.347.0
      '@aws-sdk/util-stream-browser': 3.347.0
      '@aws-sdk/util-stream-node': 3.348.0
      '@aws-sdk/util-user-agent-browser': 3.347.0
      '@aws-sdk/util-user-agent-node': 3.347.0
      '@aws-sdk/util-utf8': 3.310.0
      '@aws-sdk/util-waiter': 3.347.0
      '@aws-sdk/xml-builder': 3.310.0
      '@smithy/protocol-http': 1.0.1
      '@smithy/types': 1.0.0
      fast-xml-parser: 4.2.4
      tslib: 2.5.3
    transitivePeerDependencies:
      - '@aws-sdk/signature-v4-crt'
      - aws-crt
    dev: false

  /@aws-sdk/client-sso-oidc@3.348.0:
    resolution: {integrity: sha512-tvHpcycx4EALvk38I9rAOdPeHvBDezqIB4lrE7AvnOJljlvCcdQ2gXa9GDrwrM7zuYBIZMBRE/njTMrCwoOdAA==}
    engines: {node: '>=14.0.0'}
    dependencies:
      '@aws-crypto/sha256-browser': 3.0.0
      '@aws-crypto/sha256-js': 3.0.0
      '@aws-sdk/config-resolver': 3.347.0
      '@aws-sdk/fetch-http-handler': 3.347.0
      '@aws-sdk/hash-node': 3.347.0
      '@aws-sdk/invalid-dependency': 3.347.0
      '@aws-sdk/middleware-content-length': 3.347.0
      '@aws-sdk/middleware-endpoint': 3.347.0
      '@aws-sdk/middleware-host-header': 3.347.0
      '@aws-sdk/middleware-logger': 3.347.0
      '@aws-sdk/middleware-recursion-detection': 3.347.0
      '@aws-sdk/middleware-retry': 3.347.0
      '@aws-sdk/middleware-serde': 3.347.0
      '@aws-sdk/middleware-stack': 3.347.0
      '@aws-sdk/middleware-user-agent': 3.347.0
      '@aws-sdk/node-config-provider': 3.347.0
      '@aws-sdk/node-http-handler': 3.348.0
      '@aws-sdk/smithy-client': 3.347.0
      '@aws-sdk/types': 3.347.0
      '@aws-sdk/url-parser': 3.347.0
      '@aws-sdk/util-base64': 3.310.0
      '@aws-sdk/util-body-length-browser': 3.310.0
      '@aws-sdk/util-body-length-node': 3.310.0
      '@aws-sdk/util-defaults-mode-browser': 3.347.0
      '@aws-sdk/util-defaults-mode-node': 3.347.0
      '@aws-sdk/util-endpoints': 3.347.0
      '@aws-sdk/util-retry': 3.347.0
      '@aws-sdk/util-user-agent-browser': 3.347.0
      '@aws-sdk/util-user-agent-node': 3.347.0
      '@aws-sdk/util-utf8': 3.310.0
      '@smithy/protocol-http': 1.0.1
      '@smithy/types': 1.0.0
      tslib: 2.5.3
    transitivePeerDependencies:
      - aws-crt
    dev: false

  /@aws-sdk/client-sso@3.348.0:
    resolution: {integrity: sha512-5S23gVKBl0fhZ96RD8LdPhMKeh8E5fmebyZxMNZuWliSXz++Q9ZCrwPwQbkks3duPOTcKKobs3IoqP82HoXMvQ==}
    engines: {node: '>=14.0.0'}
    dependencies:
      '@aws-crypto/sha256-browser': 3.0.0
      '@aws-crypto/sha256-js': 3.0.0
      '@aws-sdk/config-resolver': 3.347.0
      '@aws-sdk/fetch-http-handler': 3.347.0
      '@aws-sdk/hash-node': 3.347.0
      '@aws-sdk/invalid-dependency': 3.347.0
      '@aws-sdk/middleware-content-length': 3.347.0
      '@aws-sdk/middleware-endpoint': 3.347.0
      '@aws-sdk/middleware-host-header': 3.347.0
      '@aws-sdk/middleware-logger': 3.347.0
      '@aws-sdk/middleware-recursion-detection': 3.347.0
      '@aws-sdk/middleware-retry': 3.347.0
      '@aws-sdk/middleware-serde': 3.347.0
      '@aws-sdk/middleware-stack': 3.347.0
      '@aws-sdk/middleware-user-agent': 3.347.0
      '@aws-sdk/node-config-provider': 3.347.0
      '@aws-sdk/node-http-handler': 3.348.0
      '@aws-sdk/smithy-client': 3.347.0
      '@aws-sdk/types': 3.347.0
      '@aws-sdk/url-parser': 3.347.0
      '@aws-sdk/util-base64': 3.310.0
      '@aws-sdk/util-body-length-browser': 3.310.0
      '@aws-sdk/util-body-length-node': 3.310.0
      '@aws-sdk/util-defaults-mode-browser': 3.347.0
      '@aws-sdk/util-defaults-mode-node': 3.347.0
      '@aws-sdk/util-endpoints': 3.347.0
      '@aws-sdk/util-retry': 3.347.0
      '@aws-sdk/util-user-agent-browser': 3.347.0
      '@aws-sdk/util-user-agent-node': 3.347.0
      '@aws-sdk/util-utf8': 3.310.0
      '@smithy/protocol-http': 1.0.1
      '@smithy/types': 1.0.0
      tslib: 2.5.3
    transitivePeerDependencies:
      - aws-crt
    dev: false

  /@aws-sdk/client-sts@3.348.0:
    resolution: {integrity: sha512-4iaQlWAOHMEF4xjR/FB/ws3aUjXjJHwbsIcqbdYAxsKijDYYTZYCPc/gM0NE1yi28qlNYNhMzHipe5xTYbU2Eg==}
    engines: {node: '>=14.0.0'}
    dependencies:
      '@aws-crypto/sha256-browser': 3.0.0
      '@aws-crypto/sha256-js': 3.0.0
      '@aws-sdk/config-resolver': 3.347.0
      '@aws-sdk/credential-provider-node': 3.348.0
      '@aws-sdk/fetch-http-handler': 3.347.0
      '@aws-sdk/hash-node': 3.347.0
      '@aws-sdk/invalid-dependency': 3.347.0
      '@aws-sdk/middleware-content-length': 3.347.0
      '@aws-sdk/middleware-endpoint': 3.347.0
      '@aws-sdk/middleware-host-header': 3.347.0
      '@aws-sdk/middleware-logger': 3.347.0
      '@aws-sdk/middleware-recursion-detection': 3.347.0
      '@aws-sdk/middleware-retry': 3.347.0
      '@aws-sdk/middleware-sdk-sts': 3.347.0
      '@aws-sdk/middleware-serde': 3.347.0
      '@aws-sdk/middleware-signing': 3.347.0
      '@aws-sdk/middleware-stack': 3.347.0
      '@aws-sdk/middleware-user-agent': 3.347.0
      '@aws-sdk/node-config-provider': 3.347.0
      '@aws-sdk/node-http-handler': 3.348.0
      '@aws-sdk/smithy-client': 3.347.0
      '@aws-sdk/types': 3.347.0
      '@aws-sdk/url-parser': 3.347.0
      '@aws-sdk/util-base64': 3.310.0
      '@aws-sdk/util-body-length-browser': 3.310.0
      '@aws-sdk/util-body-length-node': 3.310.0
      '@aws-sdk/util-defaults-mode-browser': 3.347.0
      '@aws-sdk/util-defaults-mode-node': 3.347.0
      '@aws-sdk/util-endpoints': 3.347.0
      '@aws-sdk/util-retry': 3.347.0
      '@aws-sdk/util-user-agent-browser': 3.347.0
      '@aws-sdk/util-user-agent-node': 3.347.0
      '@aws-sdk/util-utf8': 3.310.0
      '@smithy/protocol-http': 1.0.1
      '@smithy/types': 1.0.0
      fast-xml-parser: 4.2.4
      tslib: 2.5.3
    transitivePeerDependencies:
      - aws-crt
    dev: false

  /@aws-sdk/config-resolver@3.347.0:
    resolution: {integrity: sha512-2ja+Sf/VnUO7IQ3nKbDQ5aumYKKJUaTm/BuVJ29wNho8wYHfuf7wHZV0pDTkB8RF5SH7IpHap7zpZAj39Iq+EA==}
    engines: {node: '>=14.0.0'}
    dependencies:
      '@aws-sdk/types': 3.347.0
      '@aws-sdk/util-config-provider': 3.310.0
      '@aws-sdk/util-middleware': 3.347.0
      tslib: 2.5.3
    dev: false

  /@aws-sdk/credential-provider-env@3.347.0:
    resolution: {integrity: sha512-UnEM+LKGpXKzw/1WvYEQsC6Wj9PupYZdQOE+e2Dgy2dqk/pVFy4WueRtFXYDT2B41ppv3drdXUuKZRIDVqIgNQ==}
    engines: {node: '>=14.0.0'}
    dependencies:
      '@aws-sdk/property-provider': 3.347.0
      '@aws-sdk/types': 3.347.0
      tslib: 2.5.3
    dev: false

  /@aws-sdk/credential-provider-imds@3.347.0:
    resolution: {integrity: sha512-7scCy/DCDRLIhlqTxff97LQWDnRwRXji3bxxMg+xWOTTaJe7PWx+etGSbBWaL42vsBHFShQjSLvJryEgoBktpw==}
    engines: {node: '>=14.0.0'}
    dependencies:
      '@aws-sdk/node-config-provider': 3.347.0
      '@aws-sdk/property-provider': 3.347.0
      '@aws-sdk/types': 3.347.0
      '@aws-sdk/url-parser': 3.347.0
      tslib: 2.5.3
    dev: false

  /@aws-sdk/credential-provider-ini@3.348.0:
    resolution: {integrity: sha512-0IEH5mH/cz2iLyr/+pSa3sCsQcGADiLSEn6yivsXdfz1zDqBiv+ffDoL0+Pvnp+TKf8sA6OlX8PgoMoEBvBdKw==}
    engines: {node: '>=14.0.0'}
    dependencies:
      '@aws-sdk/credential-provider-env': 3.347.0
      '@aws-sdk/credential-provider-imds': 3.347.0
      '@aws-sdk/credential-provider-process': 3.347.0
      '@aws-sdk/credential-provider-sso': 3.348.0
      '@aws-sdk/credential-provider-web-identity': 3.347.0
      '@aws-sdk/property-provider': 3.347.0
      '@aws-sdk/shared-ini-file-loader': 3.347.0
      '@aws-sdk/types': 3.347.0
      tslib: 2.5.3
    transitivePeerDependencies:
      - aws-crt
    dev: false

  /@aws-sdk/credential-provider-node@3.348.0:
    resolution: {integrity: sha512-ngRWphm9e36i58KqVi7Z8WOub+k0cSl+JZaAmgfFm0+dsfBG5uheo598OeiwWV0DqlilvaQZFaMVQgG2SX/tHg==}
    engines: {node: '>=14.0.0'}
    dependencies:
      '@aws-sdk/credential-provider-env': 3.347.0
      '@aws-sdk/credential-provider-imds': 3.347.0
      '@aws-sdk/credential-provider-ini': 3.348.0
      '@aws-sdk/credential-provider-process': 3.347.0
      '@aws-sdk/credential-provider-sso': 3.348.0
      '@aws-sdk/credential-provider-web-identity': 3.347.0
      '@aws-sdk/property-provider': 3.347.0
      '@aws-sdk/shared-ini-file-loader': 3.347.0
      '@aws-sdk/types': 3.347.0
      tslib: 2.5.3
    transitivePeerDependencies:
      - aws-crt
    dev: false

  /@aws-sdk/credential-provider-process@3.347.0:
    resolution: {integrity: sha512-yl1z4MsaBdXd4GQ2halIvYds23S67kElyOwz7g8kaQ4kHj+UoYWxz3JVW/DGusM6XmQ9/F67utBrUVA0uhQYyw==}
    engines: {node: '>=14.0.0'}
    dependencies:
      '@aws-sdk/property-provider': 3.347.0
      '@aws-sdk/shared-ini-file-loader': 3.347.0
      '@aws-sdk/types': 3.347.0
      tslib: 2.5.3
    dev: false

  /@aws-sdk/credential-provider-sso@3.348.0:
    resolution: {integrity: sha512-5cQao705376KgGkLv9xgkQ3T5H7KdNddWuyoH2wDcrHd1BA2Lnrell3Yyh7R6jQeV7uCQE/z0ugUOKhDqNKIqQ==}
    engines: {node: '>=14.0.0'}
    dependencies:
      '@aws-sdk/client-sso': 3.348.0
      '@aws-sdk/property-provider': 3.347.0
      '@aws-sdk/shared-ini-file-loader': 3.347.0
      '@aws-sdk/token-providers': 3.348.0
      '@aws-sdk/types': 3.347.0
      tslib: 2.5.3
    transitivePeerDependencies:
      - aws-crt
    dev: false

  /@aws-sdk/credential-provider-web-identity@3.347.0:
    resolution: {integrity: sha512-DxoTlVK8lXjS1zVphtz/Ab+jkN/IZor9d6pP2GjJHNoAIIzXfRwwj5C8vr4eTayx/5VJ7GRP91J8GJ2cKly8Qw==}
    engines: {node: '>=14.0.0'}
    dependencies:
      '@aws-sdk/property-provider': 3.347.0
      '@aws-sdk/types': 3.347.0
      tslib: 2.5.3
    dev: false

  /@aws-sdk/eventstream-codec@3.347.0:
    resolution: {integrity: sha512-61q+SyspjsaQ4sdgjizMyRgVph2CiW4aAtfpoH69EJFJfTxTR/OqnZ9Jx/3YiYi0ksrvDenJddYodfWWJqD8/w==}
    dependencies:
      '@aws-crypto/crc32': 3.0.0
      '@aws-sdk/types': 3.347.0
      '@aws-sdk/util-hex-encoding': 3.310.0
      tslib: 2.5.3
    dev: false

  /@aws-sdk/eventstream-serde-browser@3.347.0:
    resolution: {integrity: sha512-9BLVTHWgpiTo/hl+k7qt7E9iYu43zVwJN+4TEwA9ZZB3p12068t1Hay6HgCcgJC3+LWMtw/OhvypV6vQAG4UBg==}
    engines: {node: '>=14.0.0'}
    dependencies:
      '@aws-sdk/eventstream-serde-universal': 3.347.0
      '@aws-sdk/types': 3.347.0
      tslib: 2.5.3
    dev: false

  /@aws-sdk/eventstream-serde-config-resolver@3.347.0:
    resolution: {integrity: sha512-RcXQbNVq0PFmDqfn6+MnjCUWbbobcYVxpimaF6pMDav04o6Mcle+G2Hrefp5NlFr/lZbHW2eUKYsp1sXPaxVlQ==}
    engines: {node: '>=14.0.0'}
    dependencies:
      '@aws-sdk/types': 3.347.0
      tslib: 2.5.3
    dev: false

  /@aws-sdk/eventstream-serde-node@3.347.0:
    resolution: {integrity: sha512-pgQCWH0PkHjcHs04JE7FoGAD3Ww45ffV8Op0MSLUhg9OpGa6EDoO3EOpWi9l/TALtH4f0KRV35PVyUyHJ/wEkA==}
    engines: {node: '>=14.0.0'}
    dependencies:
      '@aws-sdk/eventstream-serde-universal': 3.347.0
      '@aws-sdk/types': 3.347.0
      tslib: 2.5.3
    dev: false

  /@aws-sdk/eventstream-serde-universal@3.347.0:
    resolution: {integrity: sha512-4wWj6bz6lOyDIO/dCCjwaLwRz648xzQQnf89R29sLoEqvAPP5XOB7HL+uFaQ/f5tPNh49gL6huNFSVwDm62n4Q==}
    engines: {node: '>=14.0.0'}
    dependencies:
      '@aws-sdk/eventstream-codec': 3.347.0
      '@aws-sdk/types': 3.347.0
      tslib: 2.5.3
    dev: false

  /@aws-sdk/fetch-http-handler@3.347.0:
    resolution: {integrity: sha512-sQ5P7ivY8//7wdxfA76LT1sF6V2Tyyz1qF6xXf9sihPN5Q1Y65c+SKpMzXyFSPqWZ82+SQQuDliYZouVyS6kQQ==}
    dependencies:
      '@aws-sdk/protocol-http': 3.347.0
      '@aws-sdk/querystring-builder': 3.347.0
      '@aws-sdk/types': 3.347.0
      '@aws-sdk/util-base64': 3.310.0
      tslib: 2.5.3
    dev: false

  /@aws-sdk/hash-blob-browser@3.347.0:
    resolution: {integrity: sha512-RxgstIldLsdJKN5UHUwSI9PMiatr0xKmKxS4+tnWZ1/OOg6wuWqqpDpWdNOVSJSpxpUaP6kRrvG5Yo5ZevoTXw==}
    dependencies:
      '@aws-sdk/chunked-blob-reader': 3.310.0
      '@aws-sdk/types': 3.347.0
      tslib: 2.5.3
    dev: false

  /@aws-sdk/hash-node@3.347.0:
    resolution: {integrity: sha512-96+ml/4EaUaVpzBdOLGOxdoXOjkPgkoJp/0i1fxOJEvl8wdAQSwc3IugVK9wZkCxy2DlENtgOe6DfIOhfffm/g==}
    engines: {node: '>=14.0.0'}
    dependencies:
      '@aws-sdk/types': 3.347.0
      '@aws-sdk/util-buffer-from': 3.310.0
      '@aws-sdk/util-utf8': 3.310.0
      tslib: 2.5.3
    dev: false

  /@aws-sdk/hash-stream-node@3.347.0:
    resolution: {integrity: sha512-tOBfcvELyt1GVuAlQ4d0mvm3QxoSSmvhH15SWIubM9RP4JWytBVzaFAn/aC02DBAWyvp0acMZ5J+47mxrWJElg==}
    engines: {node: '>=14.0.0'}
    dependencies:
      '@aws-sdk/types': 3.347.0
      '@aws-sdk/util-utf8': 3.310.0
      tslib: 2.5.3
    dev: false

  /@aws-sdk/invalid-dependency@3.347.0:
    resolution: {integrity: sha512-8imQcwLwqZ/wTJXZqzXT9pGLIksTRckhGLZaXT60tiBOPKuerTsus2L59UstLs5LP8TKaVZKFFSsjRIn9dQdmQ==}
    dependencies:
      '@aws-sdk/types': 3.347.0
      tslib: 2.5.3
    dev: false

  /@aws-sdk/is-array-buffer@3.310.0:
    resolution: {integrity: sha512-urnbcCR+h9NWUnmOtet/s4ghvzsidFmspfhYaHAmSRdy9yDjdjBJMFjjsn85A1ODUktztm+cVncXjQ38WCMjMQ==}
    engines: {node: '>=14.0.0'}
    dependencies:
      tslib: 2.5.3
    dev: false

  /@aws-sdk/md5-js@3.347.0:
    resolution: {integrity: sha512-mChE+7DByTY9H4cQ6fnWp2x5jf8e6OZN+AdLp6WQ+W99z35zBeqBxVmgm8ziJwkMIrkSTv9j3Y7T9Ve3RIcSfg==}
    dependencies:
      '@aws-sdk/types': 3.347.0
      '@aws-sdk/util-utf8': 3.310.0
      tslib: 2.5.3
    dev: false

  /@aws-sdk/middleware-bucket-endpoint@3.347.0:
    resolution: {integrity: sha512-i9n4ylkGmGvizVcTfN4L+oN10OCL2DKvyMa4cCAVE1TJrsnaE0g7IOOyJGUS8p5KJYQrKVR7kcsa2L1S0VeEcA==}
    engines: {node: '>=14.0.0'}
    dependencies:
      '@aws-sdk/protocol-http': 3.347.0
      '@aws-sdk/types': 3.347.0
      '@aws-sdk/util-arn-parser': 3.310.0
      '@aws-sdk/util-config-provider': 3.310.0
      tslib: 2.5.3
    dev: false

  /@aws-sdk/middleware-content-length@3.347.0:
    resolution: {integrity: sha512-i4qtWTDImMaDUtwKQPbaZpXsReiwiBomM1cWymCU4bhz81HL01oIxOxOBuiM+3NlDoCSPr3KI6txZSz/8cqXCQ==}
    engines: {node: '>=14.0.0'}
    dependencies:
      '@aws-sdk/protocol-http': 3.347.0
      '@aws-sdk/types': 3.347.0
      tslib: 2.5.3
    dev: false

  /@aws-sdk/middleware-endpoint@3.347.0:
    resolution: {integrity: sha512-unF0c6dMaUL1ffU+37Ugty43DgMnzPWXr/Jup/8GbK5fzzWT5NQq6dj9KHPubMbWeEjQbmczvhv25JuJdK8gNQ==}
    engines: {node: '>=14.0.0'}
    dependencies:
      '@aws-sdk/middleware-serde': 3.347.0
      '@aws-sdk/types': 3.347.0
      '@aws-sdk/url-parser': 3.347.0
      '@aws-sdk/util-middleware': 3.347.0
      tslib: 2.5.3
    dev: false

  /@aws-sdk/middleware-expect-continue@3.347.0:
    resolution: {integrity: sha512-95M1unD1ENL0tx35dfyenSfx0QuXBSKtOi/qJja6LfX5771C5fm5ZTOrsrzPFJvRg/wj8pCOVWRZk+d5+jvfOQ==}
    engines: {node: '>=14.0.0'}
    dependencies:
      '@aws-sdk/protocol-http': 3.347.0
      '@aws-sdk/types': 3.347.0
      tslib: 2.5.3
    dev: false

  /@aws-sdk/middleware-flexible-checksums@3.347.0:
    resolution: {integrity: sha512-Pda7VMAIyeHw9nMp29rxdFft3EF4KP/tz/vLB6bqVoBNbLujo5rxn3SGOgStgIz7fuMLQQfoWIsmvxUm+Fp+Dw==}
    engines: {node: '>=14.0.0'}
    dependencies:
      '@aws-crypto/crc32': 3.0.0
      '@aws-crypto/crc32c': 3.0.0
      '@aws-sdk/is-array-buffer': 3.310.0
      '@aws-sdk/protocol-http': 3.347.0
      '@aws-sdk/types': 3.347.0
      '@aws-sdk/util-utf8': 3.310.0
      tslib: 2.5.3
    dev: false

  /@aws-sdk/middleware-host-header@3.347.0:
    resolution: {integrity: sha512-kpKmR9OvMlnReqp5sKcJkozbj1wmlblbVSbnQAIkzeQj2xD5dnVR3Nn2ogQKxSmU1Fv7dEroBtrruJ1o3fY38A==}
    engines: {node: '>=14.0.0'}
    dependencies:
      '@aws-sdk/protocol-http': 3.347.0
      '@aws-sdk/types': 3.347.0
      tslib: 2.5.3
    dev: false

  /@aws-sdk/middleware-location-constraint@3.347.0:
    resolution: {integrity: sha512-x5fcEV7q8fQ0OmUO+cLhN5iPqGoLWtC3+aKHIfRRb2BpOO1khyc1FKzsIAdeQz2hfktq4j+WsrmcPvFKv51pSg==}
    engines: {node: '>=14.0.0'}
    dependencies:
      '@aws-sdk/types': 3.347.0
      tslib: 2.5.3
    dev: false

  /@aws-sdk/middleware-logger@3.347.0:
    resolution: {integrity: sha512-NYC+Id5UCkVn+3P1t/YtmHt75uED06vwaKyxDy0UmB2K66PZLVtwWbLpVWrhbroaw1bvUHYcRyQ9NIfnVcXQjA==}
    engines: {node: '>=14.0.0'}
    dependencies:
      '@aws-sdk/types': 3.347.0
      tslib: 2.5.3
    dev: false

  /@aws-sdk/middleware-recursion-detection@3.347.0:
    resolution: {integrity: sha512-qfnSvkFKCAMjMHR31NdsT0gv5Sq/ZHTUD4yQsSLpbVQ6iYAS834lrzXt41iyEHt57Y514uG7F/Xfvude3u4icQ==}
    engines: {node: '>=14.0.0'}
    dependencies:
      '@aws-sdk/protocol-http': 3.347.0
      '@aws-sdk/types': 3.347.0
      tslib: 2.5.3
    dev: false

  /@aws-sdk/middleware-retry@3.347.0:
    resolution: {integrity: sha512-CpdM+8dCSbX96agy4FCzOfzDmhNnGBM/pxrgIVLm5nkYTLuXp/d7ubpFEUHULr+4hCd5wakHotMt7yO29NFaVw==}
    engines: {node: '>=14.0.0'}
    dependencies:
      '@aws-sdk/protocol-http': 3.347.0
      '@aws-sdk/service-error-classification': 3.347.0
      '@aws-sdk/types': 3.347.0
      '@aws-sdk/util-middleware': 3.347.0
      '@aws-sdk/util-retry': 3.347.0
      tslib: 2.5.3
      uuid: 8.3.2
    dev: false

  /@aws-sdk/middleware-sdk-s3@3.347.0:
    resolution: {integrity: sha512-TLr92+HMvamrhJJ0VDhA/PiUh4rTNQz38B9dB9ikohTaRgm+duP+mRiIv16tNPZPGl8v82Thn7Ogk2qPByNDtg==}
    engines: {node: '>=14.0.0'}
    dependencies:
      '@aws-sdk/protocol-http': 3.347.0
      '@aws-sdk/types': 3.347.0
      '@aws-sdk/util-arn-parser': 3.310.0
      tslib: 2.5.3
    dev: false

  /@aws-sdk/middleware-sdk-sts@3.347.0:
    resolution: {integrity: sha512-38LJ0bkIoVF3W97x6Jyyou72YV9Cfbml4OaDEdnrCOo0EssNZM5d7RhjMvQDwww7/3OBY/BzeOcZKfJlkYUXGw==}
    engines: {node: '>=14.0.0'}
    dependencies:
      '@aws-sdk/middleware-signing': 3.347.0
      '@aws-sdk/types': 3.347.0
      tslib: 2.5.3
    dev: false

  /@aws-sdk/middleware-serde@3.347.0:
    resolution: {integrity: sha512-x5Foi7jRbVJXDu9bHfyCbhYDH5pKK+31MmsSJ3k8rY8keXLBxm2XEEg/AIoV9/TUF9EeVvZ7F1/RmMpJnWQsEg==}
    engines: {node: '>=14.0.0'}
    dependencies:
      '@aws-sdk/types': 3.347.0
      tslib: 2.5.3
    dev: false

  /@aws-sdk/middleware-signing@3.347.0:
    resolution: {integrity: sha512-zVBF/4MGKnvhAE/J+oAL/VAehiyv+trs2dqSQXwHou9j8eA8Vm8HS2NdOwpkZQchIxTuwFlqSusDuPEdYFbvGw==}
    engines: {node: '>=14.0.0'}
    dependencies:
      '@aws-sdk/property-provider': 3.347.0
      '@aws-sdk/protocol-http': 3.347.0
      '@aws-sdk/signature-v4': 3.347.0
      '@aws-sdk/types': 3.347.0
      '@aws-sdk/util-middleware': 3.347.0
      tslib: 2.5.3
    dev: false

  /@aws-sdk/middleware-ssec@3.347.0:
    resolution: {integrity: sha512-467VEi2elPmUGcHAgTmzhguZ3lwTpwK+3s+pk312uZtVsS9rP1MAknYhpS3ZvssiqBUVPx8m29cLcC6Tx5nOJg==}
    engines: {node: '>=14.0.0'}
    dependencies:
      '@aws-sdk/types': 3.347.0
      tslib: 2.5.3
    dev: false

  /@aws-sdk/middleware-stack@3.347.0:
    resolution: {integrity: sha512-Izidg4rqtYMcKuvn2UzgEpPLSmyd8ub9+LQ2oIzG3mpIzCBITq7wp40jN1iNkMg+X6KEnX9vdMJIYZsPYMCYuQ==}
    engines: {node: '>=14.0.0'}
    dependencies:
      tslib: 2.5.3
    dev: false

  /@aws-sdk/middleware-user-agent@3.347.0:
    resolution: {integrity: sha512-wJbGN3OE1/daVCrwk49whhIr9E0j1N4gWwN/wi4WuyYIA+5lMUfVp0aGIOvZR+878DxuFz2hQ4XcZVT4K2WvQw==}
    engines: {node: '>=14.0.0'}
    dependencies:
      '@aws-sdk/protocol-http': 3.347.0
      '@aws-sdk/types': 3.347.0
      '@aws-sdk/util-endpoints': 3.347.0
      tslib: 2.5.3
    dev: false

  /@aws-sdk/node-config-provider@3.347.0:
    resolution: {integrity: sha512-faU93d3+5uTTUcotGgMXF+sJVFjrKh+ufW+CzYKT4yUHammyaIab/IbTPWy2hIolcEGtuPeVoxXw8TXbkh/tuw==}
    engines: {node: '>=14.0.0'}
    dependencies:
      '@aws-sdk/property-provider': 3.347.0
      '@aws-sdk/shared-ini-file-loader': 3.347.0
      '@aws-sdk/types': 3.347.0
      tslib: 2.5.3
    dev: false

  /@aws-sdk/node-http-handler@3.348.0:
    resolution: {integrity: sha512-wxdgc4tO5F6lN4wHr0CZ4TyIjDW/ORp4SJZdWYNs2L5J7+/SwqgJY2lxRlGi0i7Md+apAdE3sT3ukVQ/9pVfPg==}
    engines: {node: '>=14.0.0'}
    dependencies:
      '@aws-sdk/abort-controller': 3.347.0
      '@aws-sdk/protocol-http': 3.347.0
      '@aws-sdk/querystring-builder': 3.347.0
      '@aws-sdk/types': 3.347.0
      tslib: 2.5.3
    dev: false

  /@aws-sdk/property-provider@3.347.0:
    resolution: {integrity: sha512-t3nJ8CYPLKAF2v9nIHOHOlF0CviQbTvbFc2L4a+A+EVd/rM4PzL3+3n8ZJsr0h7f6uD04+b5YRFgKgnaqLXlEg==}
    engines: {node: '>=14.0.0'}
    dependencies:
      '@aws-sdk/types': 3.347.0
      tslib: 2.5.3
    dev: false

  /@aws-sdk/protocol-http@3.347.0:
    resolution: {integrity: sha512-2YdBhc02Wvy03YjhGwUxF0UQgrPWEy8Iq75pfS42N+/0B/+eWX1aQgfjFxIpLg7YSjT5eKtYOQGlYd4MFTgj9g==}
    engines: {node: '>=14.0.0'}
    dependencies:
      '@aws-sdk/types': 3.347.0
      tslib: 2.5.3
    dev: false

  /@aws-sdk/querystring-builder@3.347.0:
    resolution: {integrity: sha512-phtKTe6FXoV02MoPkIVV6owXI8Mwr5IBN3bPoxhcPvJG2AjEmnetSIrhb8kwc4oNhlwfZwH6Jo5ARW/VEWbZtg==}
    engines: {node: '>=14.0.0'}
    dependencies:
      '@aws-sdk/types': 3.347.0
      '@aws-sdk/util-uri-escape': 3.310.0
      tslib: 2.5.3
    dev: false

  /@aws-sdk/querystring-parser@3.347.0:
    resolution: {integrity: sha512-5VXOhfZz78T2W7SuXf2avfjKglx1VZgZgp9Zfhrt/Rq+MTu2D+PZc5zmJHhYigD7x83jLSLogpuInQpFMA9LgA==}
    engines: {node: '>=14.0.0'}
    dependencies:
      '@aws-sdk/types': 3.347.0
      tslib: 2.5.3
    dev: false

  /@aws-sdk/s3-request-presigner@3.348.0:
    resolution: {integrity: sha512-mldyh97l7RKG+wgK2cAgqO42WkAmXhU7rkFt6IKUO0OERGvLH3kjctAN9tL7esKzYmslnaGD7r+dnP67ElQWWg==}
    engines: {node: '>=14.0.0'}
    dependencies:
      '@aws-sdk/middleware-endpoint': 3.347.0
      '@aws-sdk/protocol-http': 3.347.0
      '@aws-sdk/signature-v4-multi-region': 3.347.0
      '@aws-sdk/smithy-client': 3.347.0
      '@aws-sdk/types': 3.347.0
      '@aws-sdk/util-format-url': 3.347.0
      tslib: 2.5.3
    transitivePeerDependencies:
      - '@aws-sdk/signature-v4-crt'
    dev: false

  /@aws-sdk/service-error-classification@3.347.0:
    resolution: {integrity: sha512-xZ3MqSY81Oy2gh5g0fCtooAbahqh9VhsF8vcKjVX8+XPbGC8y+kej82+MsMg4gYL8gRFB9u4hgYbNgIS6JTAvg==}
    engines: {node: '>=14.0.0'}
    dev: false

  /@aws-sdk/shared-ini-file-loader@3.347.0:
    resolution: {integrity: sha512-Xw+zAZQVLb+xMNHChXQ29tzzLqm3AEHsD8JJnlkeFjeMnWQtXdUfOARl5s8NzAppcKQNlVe2gPzjaKjoy2jz1Q==}
    engines: {node: '>=14.0.0'}
    dependencies:
      '@aws-sdk/types': 3.347.0
      tslib: 2.5.3
    dev: false

  /@aws-sdk/signature-v4-multi-region@3.347.0:
    resolution: {integrity: sha512-838h7pbRCVYWlTl8W+r5+Z5ld7uoBObgAn7/RB1MQ4JjlkfLdN7emiITG6ueVL+7gWZNZc/4dXR/FJSzCgrkxQ==}
    engines: {node: '>=14.0.0'}
    peerDependencies:
      '@aws-sdk/signature-v4-crt': ^3.118.0
    peerDependenciesMeta:
      '@aws-sdk/signature-v4-crt':
        optional: true
    dependencies:
      '@aws-sdk/protocol-http': 3.347.0
      '@aws-sdk/signature-v4': 3.347.0
      '@aws-sdk/types': 3.347.0
      tslib: 2.5.3
    dev: false

  /@aws-sdk/signature-v4@3.347.0:
    resolution: {integrity: sha512-58Uq1do+VsTHYkP11dTK+DF53fguoNNJL9rHRWhzP+OcYv3/mBMLoS2WPz/x9FO5mBg4ESFsug0I6mXbd36tjw==}
    engines: {node: '>=14.0.0'}
    dependencies:
      '@aws-sdk/eventstream-codec': 3.347.0
      '@aws-sdk/is-array-buffer': 3.310.0
      '@aws-sdk/types': 3.347.0
      '@aws-sdk/util-hex-encoding': 3.310.0
      '@aws-sdk/util-middleware': 3.347.0
      '@aws-sdk/util-uri-escape': 3.310.0
      '@aws-sdk/util-utf8': 3.310.0
      tslib: 2.5.3
    dev: false

  /@aws-sdk/smithy-client@3.347.0:
    resolution: {integrity: sha512-PaGTDsJLGK0sTjA6YdYQzILRlPRN3uVFyqeBUkfltXssvUzkm8z2t1lz2H4VyJLAhwnG5ZuZTNEV/2mcWrU7JQ==}
    engines: {node: '>=14.0.0'}
    dependencies:
      '@aws-sdk/middleware-stack': 3.347.0
      '@aws-sdk/types': 3.347.0
      tslib: 2.5.3
    dev: false

  /@aws-sdk/token-providers@3.348.0:
    resolution: {integrity: sha512-nTjoJkUsJUrJTZuqaeMD9PW2//Rdg2HgfDjiyC4jmAXtayWYCi11mqauurMaUHJ3p5qJ8f5xzxm6vBTbrftPag==}
    engines: {node: '>=14.0.0'}
    dependencies:
      '@aws-sdk/client-sso-oidc': 3.348.0
      '@aws-sdk/property-provider': 3.347.0
      '@aws-sdk/shared-ini-file-loader': 3.347.0
      '@aws-sdk/types': 3.347.0
      tslib: 2.5.3
    transitivePeerDependencies:
      - aws-crt
    dev: false

  /@aws-sdk/types@3.347.0:
    resolution: {integrity: sha512-GkCMy79mdjU9OTIe5KT58fI/6uqdf8UmMdWqVHmFJ+UpEzOci7L/uw4sOXWo7xpPzLs6cJ7s5ouGZW4GRPmHFA==}
    engines: {node: '>=14.0.0'}
    dependencies:
      tslib: 2.5.3
    dev: false

  /@aws-sdk/url-parser@3.347.0:
    resolution: {integrity: sha512-lhrnVjxdV7hl+yCnJfDZOaVLSqKjxN20MIOiijRiqaWGLGEAiSqBreMhL89X1WKCifxAs4zZf9YB9SbdziRpAA==}
    dependencies:
      '@aws-sdk/querystring-parser': 3.347.0
      '@aws-sdk/types': 3.347.0
      tslib: 2.5.3
    dev: false

  /@aws-sdk/util-arn-parser@3.310.0:
    resolution: {integrity: sha512-jL8509owp/xB9+Or0pvn3Fe+b94qfklc2yPowZZIFAkFcCSIdkIglz18cPDWnYAcy9JGewpMS1COXKIUhZkJsA==}
    engines: {node: '>=14.0.0'}
    dependencies:
      tslib: 2.5.3
    dev: false

  /@aws-sdk/util-base64@3.310.0:
    resolution: {integrity: sha512-v3+HBKQvqgdzcbL+pFswlx5HQsd9L6ZTlyPVL2LS9nNXnCcR3XgGz9jRskikRUuUvUXtkSG1J88GAOnJ/apTPg==}
    engines: {node: '>=14.0.0'}
    dependencies:
      '@aws-sdk/util-buffer-from': 3.310.0
      tslib: 2.5.3
    dev: false

  /@aws-sdk/util-body-length-browser@3.310.0:
    resolution: {integrity: sha512-sxsC3lPBGfpHtNTUoGXMQXLwjmR0zVpx0rSvzTPAuoVILVsp5AU/w5FphNPxD5OVIjNbZv9KsKTuvNTiZjDp9g==}
    dependencies:
      tslib: 2.5.3
    dev: false

  /@aws-sdk/util-body-length-node@3.310.0:
    resolution: {integrity: sha512-2tqGXdyKhyA6w4zz7UPoS8Ip+7sayOg9BwHNidiGm2ikbDxm1YrCfYXvCBdwaJxa4hJfRVz+aL9e+d3GqPI9pQ==}
    engines: {node: '>=14.0.0'}
    dependencies:
      tslib: 2.5.3
    dev: false

  /@aws-sdk/util-buffer-from@3.310.0:
    resolution: {integrity: sha512-i6LVeXFtGih5Zs8enLrt+ExXY92QV25jtEnTKHsmlFqFAuL3VBeod6boeMXkN2p9lbSVVQ1sAOOYZOHYbYkntw==}
    engines: {node: '>=14.0.0'}
    dependencies:
      '@aws-sdk/is-array-buffer': 3.310.0
      tslib: 2.5.3
    dev: false

  /@aws-sdk/util-config-provider@3.310.0:
    resolution: {integrity: sha512-xIBaYo8dwiojCw8vnUcIL4Z5tyfb1v3yjqyJKJWV/dqKUFOOS0U591plmXbM+M/QkXyML3ypon1f8+BoaDExrg==}
    engines: {node: '>=14.0.0'}
    dependencies:
      tslib: 2.5.3
    dev: false

  /@aws-sdk/util-defaults-mode-browser@3.347.0:
    resolution: {integrity: sha512-+JHFA4reWnW/nMWwrLKqL2Lm/biw/Dzi/Ix54DAkRZ08C462jMKVnUlzAI+TfxQE3YLm99EIa0G7jiEA+p81Qw==}
    engines: {node: '>= 10.0.0'}
    dependencies:
      '@aws-sdk/property-provider': 3.347.0
      '@aws-sdk/types': 3.347.0
      bowser: 2.11.0
      tslib: 2.5.3
    dev: false

  /@aws-sdk/util-defaults-mode-node@3.347.0:
    resolution: {integrity: sha512-A8BzIVhAAZE5WEukoAN2kYebzTc99ZgncbwOmgCCbvdaYlk5tzguR/s+uoT4G0JgQGol/4hAMuJEl7elNgU6RQ==}
    engines: {node: '>= 10.0.0'}
    dependencies:
      '@aws-sdk/config-resolver': 3.347.0
      '@aws-sdk/credential-provider-imds': 3.347.0
      '@aws-sdk/node-config-provider': 3.347.0
      '@aws-sdk/property-provider': 3.347.0
      '@aws-sdk/types': 3.347.0
      tslib: 2.5.3
    dev: false

  /@aws-sdk/util-endpoints@3.347.0:
    resolution: {integrity: sha512-/WUkirizeNAqwVj0zkcrqdQ9pUm1HY5kU+qy7xTR0OebkuJauglkmSTMD+56L1JPunWqHhlwCMVRaz5eaJdSEQ==}
    engines: {node: '>=14.0.0'}
    dependencies:
      '@aws-sdk/types': 3.347.0
      tslib: 2.5.3
    dev: false

  /@aws-sdk/util-format-url@3.347.0:
    resolution: {integrity: sha512-y9UUEmWu0IBoMZ25NVjCCOwvAEa+xJ54WfiCsgwKeFyTHWYY2wZqJfARJtme/ezqrRa8neOcBJSVxjfJJegW+w==}
    engines: {node: '>=14.0.0'}
    dependencies:
      '@aws-sdk/querystring-builder': 3.347.0
      '@aws-sdk/types': 3.347.0
      tslib: 2.5.3
    dev: false

  /@aws-sdk/util-hex-encoding@3.310.0:
    resolution: {integrity: sha512-sVN7mcCCDSJ67pI1ZMtk84SKGqyix6/0A1Ab163YKn+lFBQRMKexleZzpYzNGxYzmQS6VanP/cfU7NiLQOaSfA==}
    engines: {node: '>=14.0.0'}
    dependencies:
      tslib: 2.5.3
    dev: false

  /@aws-sdk/util-locate-window@3.310.0:
    resolution: {integrity: sha512-qo2t/vBTnoXpjKxlsC2e1gBrRm80M3bId27r0BRB2VniSSe7bL1mmzM+/HFtujm0iAxtPM+aLEflLJlJeDPg0w==}
    engines: {node: '>=14.0.0'}
    dependencies:
      tslib: 2.5.3
    dev: false

  /@aws-sdk/util-middleware@3.347.0:
    resolution: {integrity: sha512-8owqUA3ePufeYTUvlzdJ7Z0miLorTwx+rNol5lourGQZ9JXsVMo23+yGA7nOlFuXSGkoKpMOtn6S0BT2bcfeiw==}
    engines: {node: '>=14.0.0'}
    dependencies:
      tslib: 2.5.3
    dev: false

  /@aws-sdk/util-retry@3.347.0:
    resolution: {integrity: sha512-NxnQA0/FHFxriQAeEgBonA43Q9/VPFQa8cfJDuT2A1YZruMasgjcltoZszi1dvoIRWSZsFTW42eY2gdOd0nffQ==}
    engines: {node: '>= 14.0.0'}
    dependencies:
      '@aws-sdk/service-error-classification': 3.347.0
      tslib: 2.5.3
    dev: false

  /@aws-sdk/util-stream-browser@3.347.0:
    resolution: {integrity: sha512-pIbmzIJfyX26qG622uIESOmJSMGuBkhmNU7I98bzhYCet5ctC0ow9L5FZw9ljOE46P/HkEcsOhh+qTHyCXlCEQ==}
    dependencies:
      '@aws-sdk/fetch-http-handler': 3.347.0
      '@aws-sdk/types': 3.347.0
      '@aws-sdk/util-base64': 3.310.0
      '@aws-sdk/util-hex-encoding': 3.310.0
      '@aws-sdk/util-utf8': 3.310.0
      tslib: 2.5.3
    dev: false

  /@aws-sdk/util-stream-node@3.348.0:
    resolution: {integrity: sha512-MFXyMUWA2oD0smBZf+sdnuyxLw8nCqyMEgYbos+6grvF1Szxn5+zbYTZrEBYiICqD1xJRLbWTzFLJU7oYm6pUg==}
    engines: {node: '>=14.0.0'}
    dependencies:
      '@aws-sdk/node-http-handler': 3.348.0
      '@aws-sdk/types': 3.347.0
      '@aws-sdk/util-buffer-from': 3.310.0
      tslib: 2.5.3
    dev: false

  /@aws-sdk/util-uri-escape@3.310.0:
    resolution: {integrity: sha512-drzt+aB2qo2LgtDoiy/3sVG8w63cgLkqFIa2NFlGpUgHFWTXkqtbgf4L5QdjRGKWhmZsnqkbtL7vkSWEcYDJ4Q==}
    engines: {node: '>=14.0.0'}
    dependencies:
      tslib: 2.5.3
    dev: false

  /@aws-sdk/util-user-agent-browser@3.347.0:
    resolution: {integrity: sha512-ydxtsKVtQefgbk1Dku1q7pMkjDYThauG9/8mQkZUAVik55OUZw71Zzr3XO8J8RKvQG8lmhPXuAQ0FKAyycc0RA==}
    dependencies:
      '@aws-sdk/types': 3.347.0
      bowser: 2.11.0
      tslib: 2.5.3
    dev: false

  /@aws-sdk/util-user-agent-node@3.347.0:
    resolution: {integrity: sha512-6X0b9qGsbD1s80PmbaB6v1/ZtLfSx6fjRX8caM7NN0y/ObuLoX8LhYnW6WlB2f1+xb4EjaCNgpP/zCf98MXosw==}
    engines: {node: '>=14.0.0'}
    peerDependencies:
      aws-crt: '>=1.0.0'
    peerDependenciesMeta:
      aws-crt:
        optional: true
    dependencies:
      '@aws-sdk/node-config-provider': 3.347.0
      '@aws-sdk/types': 3.347.0
      tslib: 2.5.3
    dev: false

  /@aws-sdk/util-utf8-browser@3.259.0:
    resolution: {integrity: sha512-UvFa/vR+e19XookZF8RzFZBrw2EUkQWxiBW0yYQAhvk3C+QVGl0H3ouca8LDBlBfQKXwmW3huo/59H8rwb1wJw==}
    dependencies:
      tslib: 2.5.3
    dev: false

  /@aws-sdk/util-utf8@3.310.0:
    resolution: {integrity: sha512-DnLfFT8uCO22uOJc0pt0DsSNau1GTisngBCDw8jQuWT5CqogMJu4b/uXmwEqfj8B3GX6Xsz8zOd6JpRlPftQoA==}
    engines: {node: '>=14.0.0'}
    dependencies:
      '@aws-sdk/util-buffer-from': 3.310.0
      tslib: 2.5.3
    dev: false

  /@aws-sdk/util-waiter@3.347.0:
    resolution: {integrity: sha512-3ze/0PkwkzUzLncukx93tZgGL0JX9NaP8DxTi6WzflnL/TEul5Z63PCruRNK0om17iZYAWKrf8q2mFoHYb4grA==}
    engines: {node: '>=14.0.0'}
    dependencies:
      '@aws-sdk/abort-controller': 3.347.0
      '@aws-sdk/types': 3.347.0
      tslib: 2.5.3
    dev: false

  /@aws-sdk/xml-builder@3.310.0:
    resolution: {integrity: sha512-TqELu4mOuSIKQCqj63fGVs86Yh+vBx5nHRpWKNUNhB2nPTpfbziTs5c1X358be3peVWA4wPxW7Nt53KIg1tnNw==}
    engines: {node: '>=14.0.0'}
    dependencies:
      tslib: 2.5.3
    dev: false

  /@babel/code-frame@7.22.5:
    resolution: {integrity: sha512-Xmwn266vad+6DAqEB2A6V/CcZVp62BbwVmcOJc2RPuwih1kw02TjQvWVWlcKGbBPd+8/0V5DEkOcizRGYsspYQ==}
    engines: {node: '>=6.9.0'}
    dependencies:
      '@babel/highlight': 7.22.5

  /@babel/compat-data@7.22.5:
    resolution: {integrity: sha512-4Jc/YuIaYqKnDDz892kPIledykKg12Aw1PYX5i/TY28anJtacvM1Rrr8wbieB9GfEJwlzqT0hUEao0CxEebiDA==}
    engines: {node: '>=6.9.0'}

  /@babel/core@7.22.5:
    resolution: {integrity: sha512-SBuTAjg91A3eKOvD+bPEz3LlhHZRNu1nFOVts9lzDJTXshHTjII0BAtDS3Y2DAkdZdDKWVZGVwkDfc4Clxn1dg==}
    engines: {node: '>=6.9.0'}
    dependencies:
      '@ampproject/remapping': 2.2.1
      '@babel/code-frame': 7.22.5
      '@babel/generator': 7.22.5
      '@babel/helper-compilation-targets': 7.22.5(@babel/core@7.22.5)
      '@babel/helper-module-transforms': 7.22.5
      '@babel/helpers': 7.22.5
      '@babel/parser': 7.22.5
      '@babel/template': 7.22.5
      '@babel/traverse': 7.22.5
      '@babel/types': 7.22.5
      convert-source-map: 1.9.0
      debug: 4.3.4
      gensync: 1.0.0-beta.2
      json5: 2.2.3
      semver: 6.3.0
    transitivePeerDependencies:
      - supports-color

  /@babel/generator@7.22.5:
    resolution: {integrity: sha512-+lcUbnTRhd0jOewtFSedLyiPsD5tswKkbgcezOqqWFUVNEwoUTlpPOBmvhG7OXWLR4jMdv0czPGH5XbflnD1EA==}
    engines: {node: '>=6.9.0'}
    dependencies:
      '@babel/types': 7.22.5
      '@jridgewell/gen-mapping': 0.3.3
      '@jridgewell/trace-mapping': 0.3.18
      jsesc: 2.5.2

  /@babel/helper-compilation-targets@7.22.5(@babel/core@7.22.5):
    resolution: {integrity: sha512-Ji+ywpHeuqxB8WDxraCiqR0xfhYjiDE/e6k7FuIaANnoOFxAHskHChz4vA1mJC9Lbm01s1PVAGhQY4FUKSkGZw==}
    engines: {node: '>=6.9.0'}
    peerDependencies:
      '@babel/core': ^7.0.0
    dependencies:
      '@babel/compat-data': 7.22.5
      '@babel/core': 7.22.5
      '@babel/helper-validator-option': 7.22.5
      browserslist: 4.21.7
      lru-cache: 5.1.1
      semver: 6.3.0

  /@babel/helper-environment-visitor@7.22.5:
    resolution: {integrity: sha512-XGmhECfVA/5sAt+H+xpSg0mfrHq6FzNr9Oxh7PSEBBRUb/mL7Kz3NICXb194rCqAEdxkhPT1a88teizAFyvk8Q==}
    engines: {node: '>=6.9.0'}

  /@babel/helper-function-name@7.22.5:
    resolution: {integrity: sha512-wtHSq6jMRE3uF2otvfuD3DIvVhOsSNshQl0Qrd7qC9oQJzHvOL4qQXlQn2916+CXGywIjpGuIkoyZRRxHPiNQQ==}
    engines: {node: '>=6.9.0'}
    dependencies:
      '@babel/template': 7.22.5
      '@babel/types': 7.22.5

  /@babel/helper-hoist-variables@7.22.5:
    resolution: {integrity: sha512-wGjk9QZVzvknA6yKIUURb8zY3grXCcOZt+/7Wcy8O2uctxhplmUPkOdlgoNhmdVee2c92JXbf1xpMtVNbfoxRw==}
    engines: {node: '>=6.9.0'}
    dependencies:
      '@babel/types': 7.22.5

  /@babel/helper-module-imports@7.22.5:
    resolution: {integrity: sha512-8Dl6+HD/cKifutF5qGd/8ZJi84QeAKh+CEe1sBzz8UayBBGg1dAIJrdHOcOM5b2MpzWL2yuotJTtGjETq0qjXg==}
    engines: {node: '>=6.9.0'}
    dependencies:
      '@babel/types': 7.22.5

  /@babel/helper-module-transforms@7.22.5:
    resolution: {integrity: sha512-+hGKDt/Ze8GFExiVHno/2dvG5IdstpzCq0y4Qc9OJ25D4q3pKfiIP/4Vp3/JvhDkLKsDK2api3q3fpIgiIF5bw==}
    engines: {node: '>=6.9.0'}
    dependencies:
      '@babel/helper-environment-visitor': 7.22.5
      '@babel/helper-module-imports': 7.22.5
      '@babel/helper-simple-access': 7.22.5
      '@babel/helper-split-export-declaration': 7.22.5
      '@babel/helper-validator-identifier': 7.22.5
      '@babel/template': 7.22.5
      '@babel/traverse': 7.22.5
      '@babel/types': 7.22.5
    transitivePeerDependencies:
      - supports-color

  /@babel/helper-plugin-utils@7.22.5:
    resolution: {integrity: sha512-uLls06UVKgFG9QD4OeFYLEGteMIAa5kpTPcFL28yuCIIzsf6ZyKZMllKVOCZFhiZ5ptnwX4mtKdWCBE/uT4amg==}
    engines: {node: '>=6.9.0'}
    dev: false

  /@babel/helper-simple-access@7.22.5:
    resolution: {integrity: sha512-n0H99E/K+Bika3++WNL17POvo4rKWZ7lZEp1Q+fStVbUi8nxPQEBOlTmCOxW/0JsS56SKKQ+ojAe2pHKJHN35w==}
    engines: {node: '>=6.9.0'}
    dependencies:
      '@babel/types': 7.22.5

  /@babel/helper-split-export-declaration@7.22.5:
    resolution: {integrity: sha512-thqK5QFghPKWLhAV321lxF95yCg2K3Ob5yw+M3VHWfdia0IkPXUtoLH8x/6Fh486QUvzhb8YOWHChTVen2/PoQ==}
    engines: {node: '>=6.9.0'}
    dependencies:
      '@babel/types': 7.22.5

  /@babel/helper-string-parser@7.22.5:
    resolution: {integrity: sha512-mM4COjgZox8U+JcXQwPijIZLElkgEpO5rsERVDJTc2qfCDfERyob6k5WegS14SX18IIjv+XD+GrqNumY5JRCDw==}
    engines: {node: '>=6.9.0'}

  /@babel/helper-validator-identifier@7.22.5:
    resolution: {integrity: sha512-aJXu+6lErq8ltp+JhkJUfk1MTGyuA4v7f3pA+BJ5HLfNC6nAQ0Cpi9uOquUj8Hehg0aUiHzWQbOVJGao6ztBAQ==}
    engines: {node: '>=6.9.0'}

  /@babel/helper-validator-option@7.22.5:
    resolution: {integrity: sha512-R3oB6xlIVKUnxNUxbmgq7pKjxpru24zlimpE8WK47fACIlM0II/Hm1RS8IaOI7NgCr6LNS+jl5l75m20npAziw==}
    engines: {node: '>=6.9.0'}

  /@babel/helpers@7.22.5:
    resolution: {integrity: sha512-pSXRmfE1vzcUIDFQcSGA5Mr+GxBV9oiRKDuDxXvWQQBCh8HoIjs/2DlDB7H8smac1IVrB9/xdXj2N3Wol9Cr+Q==}
    engines: {node: '>=6.9.0'}
    dependencies:
      '@babel/template': 7.22.5
      '@babel/traverse': 7.22.5
      '@babel/types': 7.22.5
    transitivePeerDependencies:
      - supports-color

  /@babel/highlight@7.22.5:
    resolution: {integrity: sha512-BSKlD1hgnedS5XRnGOljZawtag7H1yPfQp0tdNJCHoH6AZ+Pcm9VvkrK59/Yy593Ypg0zMxH2BxD1VPYUQ7UIw==}
    engines: {node: '>=6.9.0'}
    dependencies:
      '@babel/helper-validator-identifier': 7.22.5
      chalk: 2.4.2
      js-tokens: 4.0.0

  /@babel/parser@7.22.5:
    resolution: {integrity: sha512-DFZMC9LJUG9PLOclRC32G63UXwzqS2koQC8dkx+PLdmt1xSePYpbT/NbsrJy8Q/muXz7o/h/d4A7Fuyixm559Q==}
    engines: {node: '>=6.0.0'}
    hasBin: true
    dependencies:
      '@babel/types': 7.22.5

  /@babel/plugin-syntax-jsx@7.22.5(@babel/core@7.22.5):
    resolution: {integrity: sha512-gvyP4hZrgrs/wWMaocvxZ44Hw0b3W8Pe+cMxc8V1ULQ07oh8VNbIRaoD1LRZVTvD+0nieDKjfgKg89sD7rrKrg==}
    engines: {node: '>=6.9.0'}
    peerDependencies:
      '@babel/core': ^7.0.0-0
    dependencies:
      '@babel/core': 7.22.5
      '@babel/helper-plugin-utils': 7.22.5
    dev: false

  /@babel/plugin-syntax-typescript@7.22.5(@babel/core@7.22.5):
    resolution: {integrity: sha512-1mS2o03i7t1c6VzH6fdQ3OA8tcEIxwG18zIPRp+UY1Ihv6W+XZzBCVxExF9upussPXJ0xE9XRHwMoNs1ep/nRQ==}
    engines: {node: '>=6.9.0'}
    peerDependencies:
      '@babel/core': ^7.0.0-0
    dependencies:
      '@babel/core': 7.22.5
      '@babel/helper-plugin-utils': 7.22.5
    dev: false

  /@babel/runtime@7.22.5:
    resolution: {integrity: sha512-ecjvYlnAaZ/KVneE/OdKYBYfgXV3Ptu6zQWmgEF7vwKhQnvVS6bjMD2XYgj+SNvQ1GfK/pjgokfPkC/2CO8CuA==}
    engines: {node: '>=6.9.0'}
    dependencies:
      regenerator-runtime: 0.13.11

  /@babel/template@7.22.5:
    resolution: {integrity: sha512-X7yV7eiwAxdj9k94NEylvbVHLiVG1nvzCV2EAowhxLTwODV1jl9UzZ48leOC0sH7OnuHrIkllaBgneUykIcZaw==}
    engines: {node: '>=6.9.0'}
    dependencies:
      '@babel/code-frame': 7.22.5
      '@babel/parser': 7.22.5
      '@babel/types': 7.22.5

  /@babel/traverse@7.22.5:
    resolution: {integrity: sha512-7DuIjPgERaNo6r+PZwItpjCZEa5vyw4eJGufeLxrPdBXBoLcCJCIasvK6pK/9DVNrLZTLFhUGqaC6X/PA007TQ==}
    engines: {node: '>=6.9.0'}
    dependencies:
      '@babel/code-frame': 7.22.5
      '@babel/generator': 7.22.5
      '@babel/helper-environment-visitor': 7.22.5
      '@babel/helper-function-name': 7.22.5
      '@babel/helper-hoist-variables': 7.22.5
      '@babel/helper-split-export-declaration': 7.22.5
      '@babel/parser': 7.22.5
      '@babel/types': 7.22.5
      debug: 4.3.4
      globals: 11.12.0
    transitivePeerDependencies:
      - supports-color

  /@babel/types@7.22.5:
    resolution: {integrity: sha512-zo3MIHGOkPOfoRXitsgHLjEXmlDaD/5KU1Uzuc9GNiZPhSqVxVRtxuPaSBZDsYZ9qV88AjtMtWW7ww98loJ9KA==}
    engines: {node: '>=6.9.0'}
    dependencies:
      '@babel/helper-string-parser': 7.22.5
      '@babel/helper-validator-identifier': 7.22.5
      to-fast-properties: 2.0.0

  /@corex/deepmerge@4.0.43:
    resolution: {integrity: sha512-N8uEMrMPL0cu/bdboEWpQYb/0i2K5Qn8eCsxzOmxSggJbbQte7ljMRoXm917AbntqTGOzdTu+vP3KOOzoC70HQ==}
    dev: false

  /@csstools/selector-specificity@2.2.0(postcss-selector-parser@6.0.13):
    resolution: {integrity: sha512-+OJ9konv95ClSTOJCmMZqpd5+YGsB2S+x6w3E1oaM8UuR5j8nTNHYSz8c9BEPGDOCMQYIEEGlVPj/VY64iTbGw==}
    engines: {node: ^14 || ^16 || >=18}
    peerDependencies:
      postcss-selector-parser: ^6.0.10
    dependencies:
      postcss-selector-parser: 6.0.13
    dev: true

  /@esbuild-kit/cjs-loader@2.4.2:
    resolution: {integrity: sha512-BDXFbYOJzT/NBEtp71cvsrGPwGAMGRB/349rwKuoxNSiKjPraNNnlK6MIIabViCjqZugu6j+xeMDlEkWdHHJSg==}
    dependencies:
      '@esbuild-kit/core-utils': 3.1.0
      get-tsconfig: 4.6.0
    dev: true

  /@esbuild-kit/core-utils@3.1.0:
    resolution: {integrity: sha512-Uuk8RpCg/7fdHSceR1M6XbSZFSuMrxcePFuGgyvsBn+u339dk5OeL4jv2EojwTN2st/unJGsVm4qHWjWNmJ/tw==}
    dependencies:
      esbuild: 0.17.19
      source-map-support: 0.5.21
    dev: true

  /@esbuild-kit/esm-loader@2.5.5:
    resolution: {integrity: sha512-Qwfvj/qoPbClxCRNuac1Du01r9gvNOT+pMYtJDapfB1eoGN1YlJ1BixLyL9WVENRx5RXgNLdfYdx/CuswlGhMw==}
    dependencies:
      '@esbuild-kit/core-utils': 3.1.0
      get-tsconfig: 4.6.0
    dev: true

  /@esbuild/android-arm64@0.17.19:
    resolution: {integrity: sha512-KBMWvEZooR7+kzY0BtbTQn0OAYY7CsiydT63pVEaPtVYF0hXbUaOyZog37DKxK7NF3XacBJOpYT4adIJh+avxA==}
    engines: {node: '>=12'}
    cpu: [arm64]
    os: [android]
    requiresBuild: true
    optional: true

  /@esbuild/android-arm@0.17.19:
    resolution: {integrity: sha512-rIKddzqhmav7MSmoFCmDIb6e2W57geRsM94gV2l38fzhXMwq7hZoClug9USI2pFRGL06f4IOPHHpFNOkWieR8A==}
    engines: {node: '>=12'}
    cpu: [arm]
    os: [android]
    requiresBuild: true
    optional: true

  /@esbuild/android-x64@0.17.19:
    resolution: {integrity: sha512-uUTTc4xGNDT7YSArp/zbtmbhO0uEEK9/ETW29Wk1thYUJBz3IVnvgEiEwEa9IeLyvnpKrWK64Utw2bgUmDveww==}
    engines: {node: '>=12'}
    cpu: [x64]
    os: [android]
    requiresBuild: true
    optional: true

  /@esbuild/darwin-arm64@0.17.19:
    resolution: {integrity: sha512-80wEoCfF/hFKM6WE1FyBHc9SfUblloAWx6FJkFWTWiCoht9Mc0ARGEM47e67W9rI09YoUxJL68WHfDRYEAvOhg==}
    engines: {node: '>=12'}
    cpu: [arm64]
    os: [darwin]
    requiresBuild: true
    optional: true

  /@esbuild/darwin-x64@0.17.19:
    resolution: {integrity: sha512-IJM4JJsLhRYr9xdtLytPLSH9k/oxR3boaUIYiHkAawtwNOXKE8KoU8tMvryogdcT8AU+Bflmh81Xn6Q0vTZbQw==}
    engines: {node: '>=12'}
    cpu: [x64]
    os: [darwin]
    requiresBuild: true
    optional: true

  /@esbuild/freebsd-arm64@0.17.19:
    resolution: {integrity: sha512-pBwbc7DufluUeGdjSU5Si+P3SoMF5DQ/F/UmTSb8HXO80ZEAJmrykPyzo1IfNbAoaqw48YRpv8shwd1NoI0jcQ==}
    engines: {node: '>=12'}
    cpu: [arm64]
    os: [freebsd]
    requiresBuild: true
    optional: true

  /@esbuild/freebsd-x64@0.17.19:
    resolution: {integrity: sha512-4lu+n8Wk0XlajEhbEffdy2xy53dpR06SlzvhGByyg36qJw6Kpfk7cp45DR/62aPH9mtJRmIyrXAS5UWBrJT6TQ==}
    engines: {node: '>=12'}
    cpu: [x64]
    os: [freebsd]
    requiresBuild: true
    optional: true

  /@esbuild/linux-arm64@0.17.19:
    resolution: {integrity: sha512-ct1Tg3WGwd3P+oZYqic+YZF4snNl2bsnMKRkb3ozHmnM0dGWuxcPTTntAF6bOP0Sp4x0PjSF+4uHQ1xvxfRKqg==}
    engines: {node: '>=12'}
    cpu: [arm64]
    os: [linux]
    requiresBuild: true
    optional: true

  /@esbuild/linux-arm@0.17.19:
    resolution: {integrity: sha512-cdmT3KxjlOQ/gZ2cjfrQOtmhG4HJs6hhvm3mWSRDPtZ/lP5oe8FWceS10JaSJC13GBd4eH/haHnqf7hhGNLerA==}
    engines: {node: '>=12'}
    cpu: [arm]
    os: [linux]
    requiresBuild: true
    optional: true

  /@esbuild/linux-ia32@0.17.19:
    resolution: {integrity: sha512-w4IRhSy1VbsNxHRQpeGCHEmibqdTUx61Vc38APcsRbuVgK0OPEnQ0YD39Brymn96mOx48Y2laBQGqgZ0j9w6SQ==}
    engines: {node: '>=12'}
    cpu: [ia32]
    os: [linux]
    requiresBuild: true
    optional: true

  /@esbuild/linux-loong64@0.17.19:
    resolution: {integrity: sha512-2iAngUbBPMq439a+z//gE+9WBldoMp1s5GWsUSgqHLzLJ9WoZLZhpwWuym0u0u/4XmZ3gpHmzV84PonE+9IIdQ==}
    engines: {node: '>=12'}
    cpu: [loong64]
    os: [linux]
    requiresBuild: true
    optional: true

  /@esbuild/linux-mips64el@0.17.19:
    resolution: {integrity: sha512-LKJltc4LVdMKHsrFe4MGNPp0hqDFA1Wpt3jE1gEyM3nKUvOiO//9PheZZHfYRfYl6AwdTH4aTcXSqBerX0ml4A==}
    engines: {node: '>=12'}
    cpu: [mips64el]
    os: [linux]
    requiresBuild: true
    optional: true

  /@esbuild/linux-ppc64@0.17.19:
    resolution: {integrity: sha512-/c/DGybs95WXNS8y3Ti/ytqETiW7EU44MEKuCAcpPto3YjQbyK3IQVKfF6nbghD7EcLUGl0NbiL5Rt5DMhn5tg==}
    engines: {node: '>=12'}
    cpu: [ppc64]
    os: [linux]
    requiresBuild: true
    optional: true

  /@esbuild/linux-riscv64@0.17.19:
    resolution: {integrity: sha512-FC3nUAWhvFoutlhAkgHf8f5HwFWUL6bYdvLc/TTuxKlvLi3+pPzdZiFKSWz/PF30TB1K19SuCxDTI5KcqASJqA==}
    engines: {node: '>=12'}
    cpu: [riscv64]
    os: [linux]
    requiresBuild: true
    optional: true

  /@esbuild/linux-s390x@0.17.19:
    resolution: {integrity: sha512-IbFsFbxMWLuKEbH+7sTkKzL6NJmG2vRyy6K7JJo55w+8xDk7RElYn6xvXtDW8HCfoKBFK69f3pgBJSUSQPr+4Q==}
    engines: {node: '>=12'}
    cpu: [s390x]
    os: [linux]
    requiresBuild: true
    optional: true

  /@esbuild/linux-x64@0.17.19:
    resolution: {integrity: sha512-68ngA9lg2H6zkZcyp22tsVt38mlhWde8l3eJLWkyLrp4HwMUr3c1s/M2t7+kHIhvMjglIBrFpncX1SzMckomGw==}
    engines: {node: '>=12'}
    cpu: [x64]
    os: [linux]
    requiresBuild: true
    optional: true

  /@esbuild/netbsd-x64@0.17.19:
    resolution: {integrity: sha512-CwFq42rXCR8TYIjIfpXCbRX0rp1jo6cPIUPSaWwzbVI4aOfX96OXY8M6KNmtPcg7QjYeDmN+DD0Wp3LaBOLf4Q==}
    engines: {node: '>=12'}
    cpu: [x64]
    os: [netbsd]
    requiresBuild: true
    optional: true

  /@esbuild/openbsd-x64@0.17.19:
    resolution: {integrity: sha512-cnq5brJYrSZ2CF6c35eCmviIN3k3RczmHz8eYaVlNasVqsNY+JKohZU5MKmaOI+KkllCdzOKKdPs762VCPC20g==}
    engines: {node: '>=12'}
    cpu: [x64]
    os: [openbsd]
    requiresBuild: true
    optional: true

  /@esbuild/sunos-x64@0.17.19:
    resolution: {integrity: sha512-vCRT7yP3zX+bKWFeP/zdS6SqdWB8OIpaRq/mbXQxTGHnIxspRtigpkUcDMlSCOejlHowLqII7K2JKevwyRP2rg==}
    engines: {node: '>=12'}
    cpu: [x64]
    os: [sunos]
    requiresBuild: true
    optional: true

  /@esbuild/win32-arm64@0.17.19:
    resolution: {integrity: sha512-yYx+8jwowUstVdorcMdNlzklLYhPxjniHWFKgRqH7IFlUEa0Umu3KuYplf1HUZZ422e3NU9F4LGb+4O0Kdcaag==}
    engines: {node: '>=12'}
    cpu: [arm64]
    os: [win32]
    requiresBuild: true
    optional: true

  /@esbuild/win32-ia32@0.17.19:
    resolution: {integrity: sha512-eggDKanJszUtCdlVs0RB+h35wNlb5v4TWEkq4vZcmVt5u/HiDZrTXe2bWFQUez3RgNHwx/x4sk5++4NSSicKkw==}
    engines: {node: '>=12'}
    cpu: [ia32]
    os: [win32]
    requiresBuild: true
    optional: true

  /@esbuild/win32-x64@0.17.19:
    resolution: {integrity: sha512-lAhycmKnVOuRYNtRtatQR1LPQf2oYCkRGkSFnseDAKPl8lu5SOsK/e1sXe5a0Pc5kHIHe6P2I/ilntNv2xf3cA==}
    engines: {node: '>=12'}
    cpu: [x64]
    os: [win32]
    requiresBuild: true
    optional: true

  /@eslint-community/eslint-utils@4.4.0(eslint@8.42.0):
    resolution: {integrity: sha512-1/sA4dwrzBAyeUoQ6oxahHKmrZvsnLCg4RfxW3ZFGGmQkSNQPFNLV9CUEFQP1x9EYXHTo5p6xdhZM1Ne9p/AfA==}
    engines: {node: ^12.22.0 || ^14.17.0 || >=16.0.0}
    peerDependencies:
      eslint: ^6.0.0 || ^7.0.0 || >=8.0.0
    dependencies:
      eslint: 8.42.0
      eslint-visitor-keys: 3.4.1
    dev: true

  /@eslint-community/regexpp@4.5.1:
    resolution: {integrity: sha512-Z5ba73P98O1KUYCCJTUeVpja9RcGoMdncZ6T49FCUl2lN38JtCJ+3WgIDBv0AuY4WChU5PmtJmOCTlN6FZTFKQ==}
    engines: {node: ^12.0.0 || ^14.0.0 || >=16.0.0}
    dev: true

  /@eslint/eslintrc@2.0.3:
    resolution: {integrity: sha512-+5gy6OQfk+xx3q0d6jGZZC3f3KzAkXc/IanVxd1is/VIIziRqqt3ongQz0FiTUXqTk0c7aDB3OaFuKnuSoJicQ==}
    engines: {node: ^12.22.0 || ^14.17.0 || >=16.0.0}
    dependencies:
      ajv: 6.12.6
      debug: 4.3.4
      espree: 9.5.2
      globals: 13.20.0
      ignore: 5.2.4
      import-fresh: 3.3.0
      js-yaml: 4.1.0
      minimatch: 3.1.2
      strip-json-comments: 3.1.1
    transitivePeerDependencies:
      - supports-color
    dev: true

  /@eslint/js@8.42.0:
    resolution: {integrity: sha512-6SWlXpWU5AvId8Ac7zjzmIOqMOba/JWY8XZ4A7q7Gn1Vlfg/SFFIlrtHXt9nPn4op9ZPAkl91Jao+QQv3r/ukw==}
    engines: {node: ^12.22.0 || ^14.17.0 || >=16.0.0}
    dev: true

  /@ffmpeg-installer/darwin-arm64@4.1.5:
    resolution: {integrity: sha512-hYqTiP63mXz7wSQfuqfFwfLOfwwFChUedeCVKkBtl/cliaTM7/ePI9bVzfZ2c+dWu3TqCwLDRWNSJ5pqZl8otA==}
    cpu: [arm64]
    os: [darwin]
    requiresBuild: true
    dev: true
    optional: true

  /@ffmpeg-installer/darwin-x64@4.1.0:
    resolution: {integrity: sha512-Z4EyG3cIFjdhlY8wI9aLUXuH8nVt7E9SlMVZtWvSPnm2sm37/yC2CwjUzyCQbJbySnef1tQwGG2Sx+uWhd9IAw==}
    cpu: [x64]
    os: [darwin]
    requiresBuild: true
    dev: true
    optional: true

  /@ffmpeg-installer/ffmpeg@1.1.0:
    resolution: {integrity: sha512-Uq4rmwkdGxIa9A6Bd/VqqYbT7zqh1GrT5/rFwCwKM70b42W5gIjWeVETq6SdcL0zXqDtY081Ws/iJWhr1+xvQg==}
    optionalDependencies:
      '@ffmpeg-installer/darwin-arm64': 4.1.5
      '@ffmpeg-installer/darwin-x64': 4.1.0
      '@ffmpeg-installer/linux-arm': 4.1.3
      '@ffmpeg-installer/linux-arm64': 4.1.4
      '@ffmpeg-installer/linux-ia32': 4.1.0
      '@ffmpeg-installer/linux-x64': 4.1.0
      '@ffmpeg-installer/win32-ia32': 4.1.0
      '@ffmpeg-installer/win32-x64': 4.1.0
    dev: true

  /@ffmpeg-installer/linux-arm64@4.1.4:
    resolution: {integrity: sha512-dljEqAOD0oIM6O6DxBW9US/FkvqvQwgJ2lGHOwHDDwu/pX8+V0YsDL1xqHbj1DMX/+nP9rxw7G7gcUvGspSoKg==}
    cpu: [arm64]
    os: [linux]
    requiresBuild: true
    dev: true
    optional: true

  /@ffmpeg-installer/linux-arm@4.1.3:
    resolution: {integrity: sha512-NDf5V6l8AfzZ8WzUGZ5mV8O/xMzRag2ETR6+TlGIsMHp81agx51cqpPItXPib/nAZYmo55Bl2L6/WOMI3A5YRg==}
    cpu: [arm]
    os: [linux]
    requiresBuild: true
    dev: true
    optional: true

  /@ffmpeg-installer/linux-ia32@4.1.0:
    resolution: {integrity: sha512-0LWyFQnPf+Ij9GQGD034hS6A90URNu9HCtQ5cTqo5MxOEc7Rd8gLXrJvn++UmxhU0J5RyRE9KRYstdCVUjkNOQ==}
    cpu: [ia32]
    os: [linux]
    requiresBuild: true
    dev: true
    optional: true

  /@ffmpeg-installer/linux-x64@4.1.0:
    resolution: {integrity: sha512-Y5BWhGLU/WpQjOArNIgXD3z5mxxdV8c41C+U15nsE5yF8tVcdCGet5zPs5Zy3Ta6bU7haGpIzryutqCGQA/W8A==}
    cpu: [x64]
    os: [linux]
    requiresBuild: true
    dev: true
    optional: true

  /@ffmpeg-installer/win32-ia32@4.1.0:
    resolution: {integrity: sha512-FV2D7RlaZv/lrtdhaQ4oETwoFUsUjlUiasiZLDxhEUPdNDWcH1OU9K1xTvqz+OXLdsmYelUDuBS/zkMOTtlUAw==}
    cpu: [ia32]
    os: [win32]
    requiresBuild: true
    dev: true
    optional: true

  /@ffmpeg-installer/win32-x64@4.1.0:
    resolution: {integrity: sha512-Drt5u2vzDnIONf4ZEkKtFlbvwj6rI3kxw1Ck9fpudmtgaZIHD4ucsWB2lCZBXRxJgXR+2IMSti+4rtM4C4rXgg==}
    cpu: [x64]
    os: [win32]
    requiresBuild: true
    dev: true
    optional: true

  /@ffprobe-installer/darwin-arm64@5.0.1:
    resolution: {integrity: sha512-vwNCNjokH8hfkbl6m95zICHwkSzhEvDC3GVBcUp5HX8+4wsX10SP3B+bGur7XUzTIZ4cQpgJmEIAx6TUwRepMg==}
    cpu: [arm64]
    os: [darwin]
    requiresBuild: true
    dev: true
    optional: true

  /@ffprobe-installer/darwin-x64@5.1.0:
    resolution: {integrity: sha512-J+YGscZMpQclFg31O4cfVRGmDpkVsQ2fZujoUdMAAYcP0NtqpC49Hs3SWJpBdsGB4VeqOt5TTm1vSZQzs1NkhA==}
    cpu: [x64]
    os: [darwin]
    requiresBuild: true
    dev: true
    optional: true

  /@ffprobe-installer/ffprobe@2.0.0:
    resolution: {integrity: sha512-BT5BHZZSOyFFbHd+3zFdEQCNfBORYwNtqre7l1dMmqvDha60G/7rEDCSeCX4sNLuCcNR4IxvGHicfRQie7SNUA==}
    engines: {node: '>=14.21.2'}
    optionalDependencies:
      '@ffprobe-installer/darwin-arm64': 5.0.1
      '@ffprobe-installer/darwin-x64': 5.1.0
      '@ffprobe-installer/linux-arm': 5.1.0
      '@ffprobe-installer/linux-arm64': 5.1.0
      '@ffprobe-installer/linux-ia32': 5.1.0
      '@ffprobe-installer/linux-x64': 5.1.0
      '@ffprobe-installer/win32-ia32': 5.1.0
      '@ffprobe-installer/win32-x64': 5.1.0
    dev: true

  /@ffprobe-installer/linux-arm64@5.1.0:
    resolution: {integrity: sha512-u5b3r3/39eZmEV0X4OKUfp6gO3lOyVIpRO4WU+5Eb6omWYy+k0OkVbRffK4qJF1Uz8irwzyiDsmUZ6vE13/abQ==}
    cpu: [arm64]
    os: [linux]
    requiresBuild: true
    dev: true
    optional: true

  /@ffprobe-installer/linux-arm@5.1.0:
    resolution: {integrity: sha512-y34AEive/M5/++RcuRJZciICYYRkmTh5gK6th7raydgfQhIYy/8AXAIGKqD5Hn855i6o/RpEIPjk7DWpEuwrdA==}
    cpu: [arm]
    os: [linux]
    requiresBuild: true
    dev: true
    optional: true

  /@ffprobe-installer/linux-ia32@5.1.0:
    resolution: {integrity: sha512-Uqk4sYYQxz0KQmEQ2xxbVu/KiDX7Pw6wRDpCYv0sW49GI3wpX2Umqi/Kmtr0tpCvxctVoCdf/U71EAxH2Lztdg==}
    cpu: [ia32]
    os: [linux]
    requiresBuild: true
    dev: true
    optional: true

  /@ffprobe-installer/linux-x64@5.1.0:
    resolution: {integrity: sha512-r7cGOjNb8AMnKAEvz5f8N/WsWsre02LhAfDKZX0m5J0bsrYgs2HUlnnQiwjRCH9CYXYerjYqq592o/GXvxDS+Q==}
    cpu: [x64]
    os: [linux]
    requiresBuild: true
    dev: true
    optional: true

  /@ffprobe-installer/win32-ia32@5.1.0:
    resolution: {integrity: sha512-5O3vOoNRxmut0/Nu9vSazTdSHasrr+zPT2B3Hm7kjmO3QVFcIfVImS6ReQnZeSy8JPJOqXts5kX5x/3KOX54XQ==}
    cpu: [ia32]
    os: [win32]
    requiresBuild: true
    dev: true
    optional: true

  /@ffprobe-installer/win32-x64@5.1.0:
    resolution: {integrity: sha512-jMGYeAgkrdn4e2vvYt/qakgHRE3CPju4bn5TmdPfoAm1BlX1mY9cyMd8gf5vSzI8gH8Zq5WQAyAkmekX/8TSTg==}
    cpu: [x64]
    os: [win32]
    requiresBuild: true
    dev: true
    optional: true

  /@formatjs/ecma402-abstract@1.15.0:
    resolution: {integrity: sha512-7bAYAv0w4AIao9DNg0avfOLTCPE9woAgs6SpXuMq11IN3A+l+cq8ghczwqSZBM11myvPSJA7vLn72q0rJ0QK6Q==}
    dependencies:
      '@formatjs/intl-localematcher': 0.2.32
      tslib: 2.5.3
    dev: false

  /@formatjs/fast-memoize@2.0.1:
    resolution: {integrity: sha512-M2GgV+qJn5WJQAYewz7q2Cdl6fobQa69S1AzSM2y0P68ZDbK5cWrJIcPCO395Of1ksftGZoOt4LYCO/j9BKBSA==}
    dependencies:
      tslib: 2.5.3
    dev: false

  /@formatjs/icu-messageformat-parser@2.4.0:
    resolution: {integrity: sha512-6Dh5Z/gp4F/HovXXu/vmd0If5NbYLB5dZrmhWVNb+BOGOEU3wt7Z/83KY1dtd7IDhAnYHasbmKE1RbTE0J+3hw==}
    dependencies:
      '@formatjs/ecma402-abstract': 1.15.0
      '@formatjs/icu-skeleton-parser': 1.4.0
      tslib: 2.5.3
    dev: false

  /@formatjs/icu-skeleton-parser@1.4.0:
    resolution: {integrity: sha512-Qq347VM616rVLkvN6QsKJELazRyNlbCiN47LdH0Mc5U7E2xV0vatiVhGqd3KFgbc055BvtnUXR7XX60dCGFuWg==}
    dependencies:
      '@formatjs/ecma402-abstract': 1.15.0
      tslib: 2.5.3
    dev: false

  /@formatjs/intl-localematcher@0.2.32:
    resolution: {integrity: sha512-k/MEBstff4sttohyEpXxCmC3MqbUn9VvHGlZ8fauLzkbwXmVrEeyzS+4uhrvAk9DWU9/7otYWxyDox4nT/KVLQ==}
    dependencies:
      tslib: 2.5.3
    dev: false

  /@headlessui/react@1.7.15(react-dom@18.2.0)(react@18.2.0):
    resolution: {integrity: sha512-OTO0XtoRQ6JPB1cKNFYBZv2Q0JMqMGNhYP1CjPvcJvjz8YGokz8oAj89HIYZGN0gZzn/4kk9iUpmMF4Q21Gsqw==}
    engines: {node: '>=10'}
    peerDependencies:
      react: ^16 || ^17 || ^18
      react-dom: ^16 || ^17 || ^18
    dependencies:
      client-only: 0.0.1
      react: 18.2.0
      react-dom: 18.2.0(react@18.2.0)
    dev: false

  /@heroicons/react@2.0.18(react@18.2.0):
    resolution: {integrity: sha512-7TyMjRrZZMBPa+/5Y8lN0iyvUU/01PeMGX2+RE7cQWpEUIcb4QotzUObFkJDejj/HUH4qjP/eQ0gzzKs2f+6Yw==}
    peerDependencies:
      react: '>= 16'
    dependencies:
      react: 18.2.0
    dev: false

  /@humanwhocodes/config-array@0.11.10:
    resolution: {integrity: sha512-KVVjQmNUepDVGXNuoRRdmmEjruj0KfiGSbS8LVc12LMsWDQzRXJ0qdhN8L8uUigKpfEHRhlaQFY0ib1tnUbNeQ==}
    engines: {node: '>=10.10.0'}
    dependencies:
      '@humanwhocodes/object-schema': 1.2.1
      debug: 4.3.4
      minimatch: 3.1.2
    transitivePeerDependencies:
      - supports-color
    dev: true

  /@humanwhocodes/module-importer@1.0.1:
    resolution: {integrity: sha512-bxveV4V8v5Yb4ncFTT3rPSgZBOpCkjfK0y4oVVVJwIuDVBRMDXrPyXRL988i5ap9m9bnyEEjWfm5WkBmtffLfA==}
    engines: {node: '>=12.22'}
    dev: true

  /@humanwhocodes/object-schema@1.2.1:
    resolution: {integrity: sha512-ZnQMnLV4e7hDlUvw8H+U8ASL02SS2Gn6+9Ac3wGGLIe7+je2AeAOxPY+izIPJDfFDb7eDjev0Us8MO1iFRN8hA==}
    dev: true

  /@internationalized/date@3.2.0:
    resolution: {integrity: sha512-VDMHN1m33L4eqPs5BaihzgQJXyaORbMoHOtrapFxx179J8ucY5CRIHYsq5RRLKPHZWgjNfa5v6amWWDkkMFywA==}
    dependencies:
      '@swc/helpers': 0.4.14
    dev: false

  /@internationalized/message@3.1.0:
    resolution: {integrity: sha512-Oo5m70FcBdADf7G8NkUffVSfuCdeAYVfsvNjZDi9ELpjvkc4YNJVTHt/NyTI9K7FgAVoELxiP9YmN0sJ+HNHYQ==}
    dependencies:
      '@swc/helpers': 0.4.14
      intl-messageformat: 10.3.5
    dev: false

  /@internationalized/number@3.2.0:
    resolution: {integrity: sha512-GUXkhXSX1Ee2RURnzl+47uvbOxnlMnvP9Er+QePTjDjOPWuunmLKlEkYkEcLiiJp7y4l9QxGDLOlVr8m69LS5w==}
    dependencies:
      '@swc/helpers': 0.4.14
    dev: false

  /@internationalized/string@3.1.0:
    resolution: {integrity: sha512-TJQKiyUb+wyAfKF59UNeZ/kELMnkxyecnyPCnBI1ma4NaXReJW+7Cc2mObXAqraIBJUVv7rgI46RLKrLgi35ng==}
    dependencies:
      '@swc/helpers': 0.4.14
    dev: false

  /@jridgewell/gen-mapping@0.3.3:
    resolution: {integrity: sha512-HLhSWOLRi875zjjMG/r+Nv0oCW8umGb0BgEhyX3dDX3egwZtB8PqLnjz3yedt8R5StBrzcg4aBpnh8UA9D1BoQ==}
    engines: {node: '>=6.0.0'}
    dependencies:
      '@jridgewell/set-array': 1.1.2
      '@jridgewell/sourcemap-codec': 1.4.15
      '@jridgewell/trace-mapping': 0.3.18

  /@jridgewell/resolve-uri@3.1.0:
    resolution: {integrity: sha512-F2msla3tad+Mfht5cJq7LSXcdudKTWCVYUgw6pLFOOHSTtZlj6SWNYAp+AhuqLmWdBO2X5hPrLcu8cVP8fy28w==}
    engines: {node: '>=6.0.0'}

  /@jridgewell/set-array@1.1.2:
    resolution: {integrity: sha512-xnkseuNADM0gt2bs+BvhO0p78Mk762YnZdsuzFV018NoG1Sj1SCQvpSqa7XUaTam5vAGasABV9qXASMKnFMwMw==}
    engines: {node: '>=6.0.0'}

  /@jridgewell/source-map@0.3.3:
    resolution: {integrity: sha512-b+fsZXeLYi9fEULmfBrhxn4IrPlINf8fiNarzTof004v3lFdntdwa9PF7vFJqm3mg7s+ScJMxXaE3Acp1irZcg==}
    dependencies:
      '@jridgewell/gen-mapping': 0.3.3
      '@jridgewell/trace-mapping': 0.3.18

  /@jridgewell/sourcemap-codec@1.4.14:
    resolution: {integrity: sha512-XPSJHWmi394fuUuzDnGz1wiKqWfo1yXecHQMRf2l6hztTO+nPru658AyDngaBe7isIxEkRsPR3FZh+s7iVa4Uw==}

  /@jridgewell/sourcemap-codec@1.4.15:
    resolution: {integrity: sha512-eF2rxCRulEKXHTRiDrDy6erMYWqNw4LPdQ8UQA4huuxaQsVeRPFl2oM8oDGxMFhJUWZf9McpLtJasDDZb/Bpeg==}

  /@jridgewell/trace-mapping@0.3.18:
    resolution: {integrity: sha512-w+niJYzMHdd7USdiH2U6869nqhD2nbfZXND5Yp93qIbEmnDNk7PD48o+YchRVpzMU7M6jVCbenTR7PA1FLQ9pA==}
    dependencies:
      '@jridgewell/resolve-uri': 3.1.0
      '@jridgewell/sourcemap-codec': 1.4.14

  /@next-auth/prisma-adapter@1.0.7(@prisma/client@4.15.0)(next-auth@4.22.1):
    resolution: {integrity: sha512-Cdko4KfcmKjsyHFrWwZ//lfLUbcLqlyFqjd/nYE2m3aZ7tjMNUjpks47iw7NTCnXf+5UWz5Ypyt1dSs1EP5QJw==}
    peerDependencies:
      '@prisma/client': '>=2.26.0 || >=3'
      next-auth: ^4
    dependencies:
      '@prisma/client': 4.15.0(prisma@4.15.0)
      next-auth: 4.22.1(next@13.4.4)(react-dom@18.2.0)(react@18.2.0)
    dev: false

  /@next/env@13.4.4:
    resolution: {integrity: sha512-q/y7VZj/9YpgzDe64Zi6rY1xPizx80JjlU2BTevlajtaE3w1LqweH1gGgxou2N7hdFosXHjGrI4OUvtFXXhGLg==}
    dev: false

  /@next/eslint-plugin-next@13.1.1:
    resolution: {integrity: sha512-SBrOFS8PC3nQ5aeZmawJkjKkWjwK9RoxvBSv/86nZp0ubdoVQoko8r8htALd9ufp16NhacCdqhu9bzZLDWtALQ==}
    dependencies:
      glob: 7.1.7
    dev: true

  /@next/swc-darwin-arm64@13.4.4:
    resolution: {integrity: sha512-xfjgXvp4KalNUKZMHmsFxr1Ug+aGmmO6NWP0uoh4G3WFqP/mJ1xxfww0gMOeMeSq/Jyr5k7DvoZ2Pv+XOITTtw==}
    engines: {node: '>= 10'}
    cpu: [arm64]
    os: [darwin]
    requiresBuild: true
    dev: false
    optional: true

  /@next/swc-darwin-x64@13.4.4:
    resolution: {integrity: sha512-ZY9Ti1hkIwJsxGus3nlubIkvYyB0gNOYxKrfsOrLEqD0I2iCX8D7w8v6QQZ2H+dDl6UT29oeEUdDUNGk4UEpfg==}
    engines: {node: '>= 10'}
    cpu: [x64]
    os: [darwin]
    requiresBuild: true
    dev: false
    optional: true

  /@next/swc-linux-arm64-gnu@13.4.4:
    resolution: {integrity: sha512-+KZnDeMShYkpkqAvGCEDeqYTRADJXc6SY1jWXz+Uo6qWQO/Jd9CoyhTJwRSxvQA16MoYzvILkGaDqirkRNctyA==}
    engines: {node: '>= 10'}
    cpu: [arm64]
    os: [linux]
    requiresBuild: true
    dev: false
    optional: true

  /@next/swc-linux-arm64-musl@13.4.4:
    resolution: {integrity: sha512-evC1twrny2XDT4uOftoubZvW3EG0zs0ZxMwEtu/dDGVRO5n5pT48S8qqEIBGBUZYu/Xx4zzpOkIxx1vpWdE+9A==}
    engines: {node: '>= 10'}
    cpu: [arm64]
    os: [linux]
    requiresBuild: true
    dev: false
    optional: true

  /@next/swc-linux-x64-gnu@13.4.4:
    resolution: {integrity: sha512-PX706XcCHr2FfkyhP2lpf+pX/tUvq6/ke7JYnnr0ykNdEMo+sb7cC/o91gnURh4sPYSiZJhsF2gbIqg9rciOHQ==}
    engines: {node: '>= 10'}
    cpu: [x64]
    os: [linux]
    requiresBuild: true
    dev: false
    optional: true

  /@next/swc-linux-x64-musl@13.4.4:
    resolution: {integrity: sha512-TKUUx3Ftd95JlHV6XagEnqpT204Y+IsEa3awaYIjayn0MOGjgKZMZibqarK3B1FsMSPaieJf2FEAcu9z0yT5aA==}
    engines: {node: '>= 10'}
    cpu: [x64]
    os: [linux]
    requiresBuild: true
    dev: false
    optional: true

  /@next/swc-win32-arm64-msvc@13.4.4:
    resolution: {integrity: sha512-FP8AadgSq4+HPtim7WBkCMGbhr5vh9FePXiWx9+YOdjwdQocwoCK5ZVC3OW8oh3TWth6iJ0AXJ/yQ1q1cwSZ3A==}
    engines: {node: '>= 10'}
    cpu: [arm64]
    os: [win32]
    requiresBuild: true
    dev: false
    optional: true

  /@next/swc-win32-ia32-msvc@13.4.4:
    resolution: {integrity: sha512-3WekVmtuA2MCdcAOrgrI+PuFiFURtSyyrN1I3UPtS0ckR2HtLqyqmS334Eulf15g1/bdwMteePdK363X/Y9JMg==}
    engines: {node: '>= 10'}
    cpu: [ia32]
    os: [win32]
    requiresBuild: true
    dev: false
    optional: true

  /@next/swc-win32-x64-msvc@13.4.4:
    resolution: {integrity: sha512-AHRITu/CrlQ+qzoqQtEMfaTu7GHaQ6bziQln/pVWpOYC1wU+Mq6VQQFlsDtMCnDztPZtppAXdvvbNS7pcfRzlw==}
    engines: {node: '>= 10'}
    cpu: [x64]
    os: [win32]
    requiresBuild: true
    dev: false
    optional: true

  /@noble/hashes@1.3.1:
    resolution: {integrity: sha512-EbqwksQwz9xDRGfDST86whPBgM65E0OH/pCgqW0GBVzO22bNE+NuIbeTb714+IfSjU3aRk47EUvXIb5bTsenKA==}
    engines: {node: '>= 16'}
    dev: false

  /@nodelib/fs.scandir@2.1.5:
    resolution: {integrity: sha512-vq24Bq3ym5HEQm2NKCr3yXDwjc7vTsEThRDnkp2DK9p1uqLR+DHurm/NOTo0KG7HYHU7eppKZj3MyqYuMBf62g==}
    engines: {node: '>= 8'}
    dependencies:
      '@nodelib/fs.stat': 2.0.5
      run-parallel: 1.2.0

  /@nodelib/fs.stat@2.0.5:
    resolution: {integrity: sha512-RkhPPp2zrqDAQA/2jNhnztcPAlv64XdhIp7a7454A5ovI7Bukxgt7MX7udwAu3zg1DcpPU0rz3VV1SeaqvY4+A==}
    engines: {node: '>= 8'}

  /@nodelib/fs.walk@1.2.8:
    resolution: {integrity: sha512-oGB+UxlgWcgQkgwo8GcEGwemoTFt3FIO9ababBmaGwXIoBKZ+GTy0pP185beGg7Llih/NSHSV2XAs1lnznocSg==}
    engines: {node: '>= 8'}
    dependencies:
      '@nodelib/fs.scandir': 2.1.5
      fastq: 1.15.0

  /@panva/hkdf@1.1.1:
    resolution: {integrity: sha512-dhPeilub1NuIG0X5Kvhh9lH4iW3ZsHlnzwgwbOlgwQ2wG1IqFzsgHqmKPk3WzsdWAeaxKJxgM0+W433RmN45GA==}
    dev: false

  /@paralleldrive/cuid2@2.2.1:
    resolution: {integrity: sha512-GJhHYlMhyT2gWemDL7BGMWfTNhspJKkikLKh9wAy3z4GTTINvTYALkUd+eGQK7aLeVkVzPuSA0VCT3H5eEWbbw==}
    dependencies:
      '@noble/hashes': 1.3.1
    dev: false

  /@pkgr/utils@2.4.1:
    resolution: {integrity: sha512-JOqwkgFEyi+OROIyq7l4Jy28h/WwhDnG/cPkXG2Z1iFbubB6jsHW1NDvmyOzTBxHr3yg68YGirmh1JUgMqa+9w==}
    engines: {node: ^12.20.0 || ^14.18.0 || >=16.0.0}
    dependencies:
      cross-spawn: 7.0.3
      fast-glob: 3.2.12
      is-glob: 4.0.3
      open: 9.1.0
      picocolors: 1.0.0
      tslib: 2.5.3
    dev: true

  /@prisma/client@4.15.0(prisma@4.15.0):
    resolution: {integrity: sha512-xnROvyABcGiwqRNdrObHVZkD9EjkJYHOmVdlKy1yGgI+XOzvMzJ4tRg3dz1pUlsyhKxXGCnjIQjWW+2ur+YXuw==}
    engines: {node: '>=14.17'}
    requiresBuild: true
    peerDependencies:
      prisma: '*'
    peerDependenciesMeta:
      prisma:
        optional: true
    dependencies:
      '@prisma/engines-version': 4.15.0-28.8fbc245156db7124f997f4cecdd8d1219e360944
      prisma: 4.15.0
    dev: false

  /@prisma/engines-version@4.15.0-28.8fbc245156db7124f997f4cecdd8d1219e360944:
    resolution: {integrity: sha512-sVOig4tjGxxlYaFcXgE71f/rtFhzyYrfyfNFUsxCIEJyVKU9rdOWIlIwQ2NQ7PntvGnn+x0XuFo4OC1jvPJKzg==}
    dev: false

  /@prisma/engines@4.15.0:
    resolution: {integrity: sha512-FTaOCGs0LL0OW68juZlGxFtYviZa4xdQj/rQEdat2txw0s3Vu/saAPKjNVXfIgUsGXmQ72HPgNr6935/P8FNAA==}
    requiresBuild: true

  /@react-aria/breadcrumbs@3.5.2(react@18.2.0):
    resolution: {integrity: sha512-un10i3vzT7oCftb6jzbMkt6BI/WGlkr+JvWLWFl9CFXH4AlsIU8jWEsrVFUCySSI8Xsj43074zLsnpxgxLgSOA==}
    peerDependencies:
      react: ^16.8.0 || ^17.0.0-rc.1 || ^18.0.0
    dependencies:
      '@react-aria/i18n': 3.7.2(react@18.2.0)
      '@react-aria/interactions': 3.15.1(react@18.2.0)
      '@react-aria/link': 3.5.1(react@18.2.0)
      '@react-aria/utils': 3.17.0(react@18.2.0)
      '@react-types/breadcrumbs': 3.5.2(react@18.2.0)
      '@react-types/shared': 3.18.1(react@18.2.0)
      '@swc/helpers': 0.4.14
      react: 18.2.0
    dev: false

  /@react-aria/button@3.7.2(react@18.2.0):
    resolution: {integrity: sha512-flsnMy1xDaTDL+xDzLDeXDAiqNTgbd19R6e4fsDzDPk/mlPgvOSKQtZjswIru4rJR+d29a7LXDemBN/iJEe/3w==}
    peerDependencies:
      react: ^16.8.0 || ^17.0.0-rc.1 || ^18.0.0
    dependencies:
      '@react-aria/focus': 3.12.1(react@18.2.0)
      '@react-aria/interactions': 3.15.1(react@18.2.0)
      '@react-aria/utils': 3.17.0(react@18.2.0)
      '@react-stately/toggle': 3.5.2(react@18.2.0)
      '@react-types/button': 3.7.3(react@18.2.0)
      '@react-types/shared': 3.18.1(react@18.2.0)
      '@swc/helpers': 0.4.14
      react: 18.2.0
    dev: false

  /@react-aria/calendar@3.3.0(react-dom@18.2.0)(react@18.2.0):
    resolution: {integrity: sha512-K8KATJQjd7xsb9aTe6Cx0/22JrHAiONspSwyGlQlJhHUnpnB6VRvPlVxfEClnbA+oVt04s/vJ87WGVnRNoFI5g==}
    peerDependencies:
      react: ^16.8.0 || ^17.0.0-rc.1 || ^18.0.0
      react-dom: ^16.8.0 || ^17.0.0-rc.1 || ^18.0.0
    dependencies:
      '@internationalized/date': 3.2.0
      '@react-aria/i18n': 3.7.2(react@18.2.0)
      '@react-aria/interactions': 3.15.1(react@18.2.0)
      '@react-aria/live-announcer': 3.3.0
      '@react-aria/utils': 3.17.0(react@18.2.0)
      '@react-stately/calendar': 3.2.1(react@18.2.0)
      '@react-types/button': 3.7.3(react@18.2.0)
      '@react-types/calendar': 3.2.1(react@18.2.0)
      '@react-types/shared': 3.18.1(react@18.2.0)
      '@swc/helpers': 0.4.14
      react: 18.2.0
      react-dom: 18.2.0(react@18.2.0)
    dev: false

  /@react-aria/checkbox@3.9.1(react@18.2.0):
    resolution: {integrity: sha512-1TmaqrQ419K6p9KU9v5cGHjStH4p9vOGZsfYYO8RXsQsXmZ7vcK7rjytMeCTdExovU74xK9oXNh64c15Yh9EEA==}
    peerDependencies:
      react: ^16.8.0 || ^17.0.0-rc.1 || ^18.0.0
    dependencies:
      '@react-aria/label': 3.5.2(react@18.2.0)
      '@react-aria/toggle': 3.6.1(react@18.2.0)
      '@react-aria/utils': 3.17.0(react@18.2.0)
      '@react-stately/checkbox': 3.4.2(react@18.2.0)
      '@react-stately/toggle': 3.5.2(react@18.2.0)
      '@react-types/checkbox': 3.4.4(react@18.2.0)
      '@react-types/shared': 3.18.1(react@18.2.0)
      '@swc/helpers': 0.4.14
      react: 18.2.0
    dev: false

  /@react-aria/combobox@3.6.1(react-dom@18.2.0)(react@18.2.0):
    resolution: {integrity: sha512-FdIFAV9appfN5DfoZoJ1D+ZJS3Xp5Kro1oPUPnz9XgthwYV98JinQ5aMBKI4+df0mLmU5z1T3DWbqUuDheUCwg==}
    peerDependencies:
      react: ^16.8.0 || ^17.0.0-rc.1 || ^18.0.0
      react-dom: ^16.8.0 || ^17.0.0-rc.1 || ^18.0.0
    dependencies:
      '@react-aria/i18n': 3.7.2(react@18.2.0)
      '@react-aria/interactions': 3.15.1(react@18.2.0)
      '@react-aria/listbox': 3.9.1(react@18.2.0)
      '@react-aria/live-announcer': 3.3.0
      '@react-aria/menu': 3.9.1(react-dom@18.2.0)(react@18.2.0)
      '@react-aria/overlays': 3.14.1(react-dom@18.2.0)(react@18.2.0)
      '@react-aria/selection': 3.15.0(react@18.2.0)
      '@react-aria/textfield': 3.9.2(react@18.2.0)
      '@react-aria/utils': 3.17.0(react@18.2.0)
      '@react-stately/collections': 3.8.0(react@18.2.0)
      '@react-stately/combobox': 3.5.1(react@18.2.0)
      '@react-stately/layout': 3.12.1(react@18.2.0)
      '@react-types/button': 3.7.3(react@18.2.0)
      '@react-types/combobox': 3.6.2(react@18.2.0)
      '@react-types/shared': 3.18.1(react@18.2.0)
      '@swc/helpers': 0.4.14
      react: 18.2.0
      react-dom: 18.2.0(react@18.2.0)
    dev: false

  /@react-aria/datepicker@3.4.1(react-dom@18.2.0)(react@18.2.0):
    resolution: {integrity: sha512-SRfMwXgLw64WFB7+2uUNjlq4DkOEBNIxuAl5inpk6gef3kK7izSzktbI90uFSA8lcGiN/nIv9G3I2vjz3k1y5Q==}
    peerDependencies:
      react: ^16.8.0 || ^17.0.0-rc.1 || ^18.0.0
      react-dom: ^16.8.0 || ^17.0.0-rc.1 || ^18.0.0
    dependencies:
      '@internationalized/date': 3.2.0
      '@internationalized/number': 3.2.0
      '@internationalized/string': 3.1.0
      '@react-aria/focus': 3.12.1(react@18.2.0)
      '@react-aria/i18n': 3.7.2(react@18.2.0)
      '@react-aria/interactions': 3.15.1(react@18.2.0)
      '@react-aria/label': 3.5.2(react@18.2.0)
      '@react-aria/spinbutton': 3.4.1(react-dom@18.2.0)(react@18.2.0)
      '@react-aria/utils': 3.17.0(react@18.2.0)
      '@react-stately/datepicker': 3.4.1(react@18.2.0)
      '@react-types/button': 3.7.3(react@18.2.0)
      '@react-types/calendar': 3.2.1(react@18.2.0)
      '@react-types/datepicker': 3.3.1(react@18.2.0)
      '@react-types/dialog': 3.5.2(react@18.2.0)
      '@react-types/shared': 3.18.1(react@18.2.0)
      '@swc/helpers': 0.4.14
      react: 18.2.0
      react-dom: 18.2.0(react@18.2.0)
    dev: false

  /@react-aria/dialog@3.5.2(react-dom@18.2.0)(react@18.2.0):
    resolution: {integrity: sha512-iKPuk1I9rFHj0y5cjYIoMj4AFeBhWeWWfFDmOuzDx9rsOK6l9jrcAV69LVXtWVJhsmmJs5TP5Ly4OlvpB+9rjA==}
    peerDependencies:
      react: ^16.8.0 || ^17.0.0-rc.1 || ^18.0.0
    dependencies:
      '@react-aria/focus': 3.12.1(react@18.2.0)
      '@react-aria/overlays': 3.14.1(react-dom@18.2.0)(react@18.2.0)
      '@react-aria/utils': 3.17.0(react@18.2.0)
      '@react-stately/overlays': 3.5.2(react@18.2.0)
      '@react-types/dialog': 3.5.2(react@18.2.0)
      '@react-types/shared': 3.18.1(react@18.2.0)
      '@swc/helpers': 0.4.14
      react: 18.2.0
    transitivePeerDependencies:
      - react-dom
    dev: false

  /@react-aria/dnd@3.2.1(react-dom@18.2.0)(react@18.2.0):
    resolution: {integrity: sha512-9XvUvBSdaMGD8kwNzbSt+eA0wK465KNrsRJvqYIwUTXhrVjbomzXPm8NQ1e9Y8f7j1vSZU1BlMky0861SHwbWg==}
    peerDependencies:
      react: ^16.8.0 || ^17.0.0-rc.1 || ^18.0.0
      react-dom: ^16.8.0 || ^17.0.0-rc.1 || ^18.0.0
    dependencies:
      '@internationalized/string': 3.1.0
      '@react-aria/i18n': 3.7.2(react@18.2.0)
      '@react-aria/interactions': 3.15.1(react@18.2.0)
      '@react-aria/live-announcer': 3.3.0
      '@react-aria/overlays': 3.14.1(react-dom@18.2.0)(react@18.2.0)
      '@react-aria/utils': 3.17.0(react@18.2.0)
      '@react-aria/visually-hidden': 3.8.1(react@18.2.0)
      '@react-stately/dnd': 3.2.1(react@18.2.0)
      '@react-types/button': 3.7.3(react@18.2.0)
      '@react-types/shared': 3.18.1(react@18.2.0)
      '@swc/helpers': 0.4.14
      react: 18.2.0
      react-dom: 18.2.0(react@18.2.0)
    dev: false

  /@react-aria/focus@3.12.1(react@18.2.0):
    resolution: {integrity: sha512-i1bRz27mRFnrDpYpRvm/6Zm+FbGo0WygNQiLVgTce7WY+39oLERIGRrE8Ovy6rY9Hr4MGBAXz2Q+o9oTOgeBgA==}
    peerDependencies:
      react: ^16.8.0 || ^17.0.0-rc.1 || ^18.0.0
    dependencies:
      '@react-aria/interactions': 3.15.1(react@18.2.0)
      '@react-aria/utils': 3.17.0(react@18.2.0)
      '@react-types/shared': 3.18.1(react@18.2.0)
      '@swc/helpers': 0.4.14
      clsx: 1.2.1
      react: 18.2.0
    dev: false

  /@react-aria/grid@3.7.1(react-dom@18.2.0)(react@18.2.0):
    resolution: {integrity: sha512-CwrRbX1GuLJnQugB3fkujMPjFEJNyzcy+niuAwRMn768Y9MD8swDMwGrKL362NddF2jSCCwIxqA0qjCPeD4S2w==}
    peerDependencies:
      react: ^16.8.0 || ^17.0.0-rc.1 || ^18.0.0
      react-dom: ^16.8.0 || ^17.0.0-rc.1 || ^18.0.0
    dependencies:
      '@react-aria/focus': 3.12.1(react@18.2.0)
      '@react-aria/i18n': 3.7.2(react@18.2.0)
      '@react-aria/interactions': 3.15.1(react@18.2.0)
      '@react-aria/live-announcer': 3.3.0
      '@react-aria/selection': 3.15.0(react@18.2.0)
      '@react-aria/utils': 3.17.0(react@18.2.0)
      '@react-stately/collections': 3.8.0(react@18.2.0)
      '@react-stately/grid': 3.6.1(react@18.2.0)
      '@react-stately/selection': 3.13.1(react@18.2.0)
      '@react-stately/virtualizer': 3.5.2(react@18.2.0)
      '@react-types/checkbox': 3.4.4(react@18.2.0)
      '@react-types/grid': 3.1.8(react@18.2.0)
      '@react-types/shared': 3.18.1(react@18.2.0)
      '@swc/helpers': 0.4.14
      react: 18.2.0
      react-dom: 18.2.0(react@18.2.0)
    dev: false

  /@react-aria/gridlist@3.4.0(react-dom@18.2.0)(react@18.2.0):
    resolution: {integrity: sha512-qV0XIdUrAJMlj+H4d5kL8cH5AFq8m9oNzcDfiA9ku1zsJ9yd3l1waSOyIWlrFZkaIIdkgFUDM4RzgvNHm+WA0Q==}
    peerDependencies:
      react: ^16.8.0 || ^17.0.0-rc.1 || ^18.0.0
    dependencies:
      '@react-aria/focus': 3.12.1(react@18.2.0)
      '@react-aria/grid': 3.7.1(react-dom@18.2.0)(react@18.2.0)
      '@react-aria/i18n': 3.7.2(react@18.2.0)
      '@react-aria/interactions': 3.15.1(react@18.2.0)
      '@react-aria/selection': 3.15.0(react@18.2.0)
      '@react-aria/utils': 3.17.0(react@18.2.0)
      '@react-stately/list': 3.8.1(react@18.2.0)
      '@react-types/checkbox': 3.4.4(react@18.2.0)
      '@react-types/shared': 3.18.1(react@18.2.0)
      '@swc/helpers': 0.4.14
      react: 18.2.0
    transitivePeerDependencies:
      - react-dom
    dev: false

  /@react-aria/i18n@3.7.2(react@18.2.0):
    resolution: {integrity: sha512-GsVioW8RGOmwebTruEBAmGYJunY0WS7Ljfn5n7Mec3eoMKdQjH2M70fHwCOWqJo8Ufq7A7p0ypBVCv4d4sbSdw==}
    peerDependencies:
      react: ^16.8.0 || ^17.0.0-rc.1 || ^18.0.0
    dependencies:
      '@internationalized/date': 3.2.0
      '@internationalized/message': 3.1.0
      '@internationalized/number': 3.2.0
      '@internationalized/string': 3.1.0
      '@react-aria/ssr': 3.6.0(react@18.2.0)
      '@react-aria/utils': 3.17.0(react@18.2.0)
      '@react-types/shared': 3.18.1(react@18.2.0)
      '@swc/helpers': 0.4.14
      react: 18.2.0
    dev: false

  /@react-aria/interactions@3.15.1(react@18.2.0):
    resolution: {integrity: sha512-khtpxSvos885rxMep6DRe8RGZjtD16ZuLxhFBtL1dXqSv5XZxaXKOmI8Yx1F8AkVIPdB72MmjG8dz3PpM3PPYg==}
    peerDependencies:
      react: ^16.8.0 || ^17.0.0-rc.1 || ^18.0.0
    dependencies:
      '@react-aria/ssr': 3.6.0(react@18.2.0)
      '@react-aria/utils': 3.17.0(react@18.2.0)
      '@react-types/shared': 3.18.1(react@18.2.0)
      '@swc/helpers': 0.4.14
      react: 18.2.0
    dev: false

  /@react-aria/label@3.5.2(react@18.2.0):
    resolution: {integrity: sha512-YtLJl3l11TKzGhSMuUqp1DdQ6s3hbT1buiC+jPPKv81PcjjoUDpj+hAVnc1cigtvrEFSMpi2Z+KYREmYYj4GDQ==}
    peerDependencies:
      react: ^16.8.0 || ^17.0.0-rc.1 || ^18.0.0
    dependencies:
      '@react-aria/utils': 3.17.0(react@18.2.0)
      '@react-types/label': 3.7.4(react@18.2.0)
      '@react-types/shared': 3.18.1(react@18.2.0)
      '@swc/helpers': 0.4.14
      react: 18.2.0
    dev: false

  /@react-aria/link@3.5.1(react@18.2.0):
    resolution: {integrity: sha512-eVdbmiae/Y3B5k78bakx2x43c69cqvEk/g38kjRI4lNa1WsQMdV/3HXjuWa3KA+c3ajn0kTAXO6inHKGtJ9d6w==}
    peerDependencies:
      react: ^16.8.0 || ^17.0.0-rc.1 || ^18.0.0
    dependencies:
      '@react-aria/focus': 3.12.1(react@18.2.0)
      '@react-aria/interactions': 3.15.1(react@18.2.0)
      '@react-aria/utils': 3.17.0(react@18.2.0)
      '@react-types/link': 3.4.2(react@18.2.0)
      '@react-types/shared': 3.18.1(react@18.2.0)
      '@swc/helpers': 0.4.14
      react: 18.2.0
    dev: false

  /@react-aria/listbox@3.9.1(react@18.2.0):
    resolution: {integrity: sha512-tRcqNHGx9Vtspth9zdOLEfbGGaLrTN/rDXg0xN2FT++qxwALuYV7R4qFUX7eTPCT+NDOqeQNOCsHyQF4gQN+JQ==}
    peerDependencies:
      react: ^16.8.0 || ^17.0.0-rc.1 || ^18.0.0
    dependencies:
      '@react-aria/focus': 3.12.1(react@18.2.0)
      '@react-aria/interactions': 3.15.1(react@18.2.0)
      '@react-aria/label': 3.5.2(react@18.2.0)
      '@react-aria/selection': 3.15.0(react@18.2.0)
      '@react-aria/utils': 3.17.0(react@18.2.0)
      '@react-stately/collections': 3.8.0(react@18.2.0)
      '@react-stately/list': 3.8.1(react@18.2.0)
      '@react-types/listbox': 3.4.2(react@18.2.0)
      '@react-types/shared': 3.18.1(react@18.2.0)
      '@swc/helpers': 0.4.14
      react: 18.2.0
    dev: false

  /@react-aria/live-announcer@3.3.0:
    resolution: {integrity: sha512-6diTS6mIf70KdxfGqiDxHV+9Qv8a9A88EqBllzXGF6HWPdcwde/GIEmfpTwj8g1ImNGZYUwDkv4Hd9lFj0MXEg==}
    dependencies:
      '@swc/helpers': 0.4.14
    dev: false

  /@react-aria/menu@3.9.1(react-dom@18.2.0)(react@18.2.0):
    resolution: {integrity: sha512-LRSo7KyVxoFxrjj55VtxMKJ6/c3LhfZThytWFvA9r02Ukf1B0xn/Or8rgyVyHcyekvcmT4IDrjFl1tDG2wsq4g==}
    peerDependencies:
      react: ^16.8.0 || ^17.0.0-rc.1 || ^18.0.0
      react-dom: ^16.8.0 || ^17.0.0-rc.1 || ^18.0.0
    dependencies:
      '@react-aria/i18n': 3.7.2(react@18.2.0)
      '@react-aria/interactions': 3.15.1(react@18.2.0)
      '@react-aria/overlays': 3.14.1(react-dom@18.2.0)(react@18.2.0)
      '@react-aria/selection': 3.15.0(react@18.2.0)
      '@react-aria/utils': 3.17.0(react@18.2.0)
      '@react-stately/collections': 3.8.0(react@18.2.0)
      '@react-stately/menu': 3.5.2(react@18.2.0)
      '@react-stately/tree': 3.6.1(react@18.2.0)
      '@react-types/button': 3.7.3(react@18.2.0)
      '@react-types/menu': 3.9.1(react@18.2.0)
      '@react-types/shared': 3.18.1(react@18.2.0)
      '@swc/helpers': 0.4.14
      react: 18.2.0
      react-dom: 18.2.0(react@18.2.0)
    dev: false

  /@react-aria/meter@3.4.2(react@18.2.0):
    resolution: {integrity: sha512-3qcWeCiLuauwQdLHOc/RssuxEEhYWEy+TXNNE2P6zKvduuL19JKKljpuI1SpQSQ4nAamIGZwGBwHdAoZpLx3Kw==}
    peerDependencies:
      react: ^16.8.0 || ^17.0.0-rc.1 || ^18.0.0
    dependencies:
      '@react-aria/progress': 3.4.2(react@18.2.0)
      '@react-types/meter': 3.3.2(react@18.2.0)
      '@react-types/shared': 3.18.1(react@18.2.0)
      '@swc/helpers': 0.4.14
      react: 18.2.0
    dev: false

  /@react-aria/numberfield@3.5.1(react-dom@18.2.0)(react@18.2.0):
    resolution: {integrity: sha512-O0hDANrlwsKSKjiV64Ryx1FfNxkuByU9qXKz7vpMf8ZeR3OLAYzvib1RNeFvijM9/TUGp1zA40cwGknEp6D72w==}
    peerDependencies:
      react: ^16.8.0 || ^17.0.0-rc.1 || ^18.0.0
      react-dom: ^16.8.0 || ^17.0.0-rc.1 || ^18.0.0
    dependencies:
      '@react-aria/i18n': 3.7.2(react@18.2.0)
      '@react-aria/interactions': 3.15.1(react@18.2.0)
      '@react-aria/live-announcer': 3.3.0
      '@react-aria/spinbutton': 3.4.1(react-dom@18.2.0)(react@18.2.0)
      '@react-aria/textfield': 3.9.2(react@18.2.0)
      '@react-aria/utils': 3.17.0(react@18.2.0)
      '@react-stately/numberfield': 3.4.2(react@18.2.0)
      '@react-types/button': 3.7.3(react@18.2.0)
      '@react-types/numberfield': 3.4.2(react@18.2.0)
      '@react-types/shared': 3.18.1(react@18.2.0)
      '@react-types/textfield': 3.7.2(react@18.2.0)
      '@swc/helpers': 0.4.14
      react: 18.2.0
      react-dom: 18.2.0(react@18.2.0)
    dev: false

  /@react-aria/overlays@3.14.1(react-dom@18.2.0)(react@18.2.0):
    resolution: {integrity: sha512-xJCw0oSDtwBCCqf0EMMeeLYOEFSCdd1cWFS0O3980SObFQPHwP5KOX5SAs7lVvIlZUvEdpo6sOytcQTjv5U9QA==}
    peerDependencies:
      react: ^16.8.0 || ^17.0.0-rc.1 || ^18.0.0
      react-dom: ^16.8.0 || ^17.0.0-rc.1 || ^18.0.0
    dependencies:
      '@react-aria/focus': 3.12.1(react@18.2.0)
      '@react-aria/i18n': 3.7.2(react@18.2.0)
      '@react-aria/interactions': 3.15.1(react@18.2.0)
      '@react-aria/ssr': 3.6.0(react@18.2.0)
      '@react-aria/utils': 3.17.0(react@18.2.0)
      '@react-aria/visually-hidden': 3.8.1(react@18.2.0)
      '@react-stately/overlays': 3.5.2(react@18.2.0)
      '@react-types/button': 3.7.3(react@18.2.0)
      '@react-types/overlays': 3.7.2(react@18.2.0)
      '@react-types/shared': 3.18.1(react@18.2.0)
      '@swc/helpers': 0.4.14
      react: 18.2.0
      react-dom: 18.2.0(react@18.2.0)
    dev: false

  /@react-aria/progress@3.4.2(react@18.2.0):
    resolution: {integrity: sha512-9VQbZGWnzQz8pW7NoOzUNzVkWemTaCfut8KJHcyW/KicoNfNHNuhaBcFvor0pAGIYT4Kdxlv0aG6i3N1xit6aQ==}
    peerDependencies:
      react: ^16.8.0 || ^17.0.0-rc.1 || ^18.0.0
    dependencies:
      '@react-aria/i18n': 3.7.2(react@18.2.0)
      '@react-aria/label': 3.5.2(react@18.2.0)
      '@react-aria/utils': 3.17.0(react@18.2.0)
      '@react-types/progress': 3.4.1(react@18.2.0)
      '@react-types/shared': 3.18.1(react@18.2.0)
      '@swc/helpers': 0.4.14
      react: 18.2.0
    dev: false

  /@react-aria/radio@3.6.1(react@18.2.0):
    resolution: {integrity: sha512-paO2sCxvH8I0Iomzgmvw1TCvzd+0AcUylPSr34dhPmJIsRew7UVtmON9YU8tM/KELDv346n2v8KqzlgHJlLLvg==}
    peerDependencies:
      react: ^16.8.0 || ^17.0.0-rc.1 || ^18.0.0
    dependencies:
      '@react-aria/focus': 3.12.1(react@18.2.0)
      '@react-aria/i18n': 3.7.2(react@18.2.0)
      '@react-aria/interactions': 3.15.1(react@18.2.0)
      '@react-aria/label': 3.5.2(react@18.2.0)
      '@react-aria/utils': 3.17.0(react@18.2.0)
      '@react-stately/radio': 3.8.1(react@18.2.0)
      '@react-types/radio': 3.4.2(react@18.2.0)
      '@react-types/shared': 3.18.1(react@18.2.0)
      '@swc/helpers': 0.4.14
      react: 18.2.0
    dev: false

  /@react-aria/searchfield@3.5.2(react@18.2.0):
    resolution: {integrity: sha512-rmTdr1ZYqVOZ9lTf2ks71ohirgNsutuG8If6r2FFvatc8UgOG/ClKeaTHhErPKLtO9+SxQWDGmi72ShF92Ydjw==}
    peerDependencies:
      react: ^16.8.0 || ^17.0.0-rc.1 || ^18.0.0
    dependencies:
      '@react-aria/i18n': 3.7.2(react@18.2.0)
      '@react-aria/interactions': 3.15.1(react@18.2.0)
      '@react-aria/textfield': 3.9.2(react@18.2.0)
      '@react-aria/utils': 3.17.0(react@18.2.0)
      '@react-stately/searchfield': 3.4.2(react@18.2.0)
      '@react-types/button': 3.7.3(react@18.2.0)
      '@react-types/searchfield': 3.4.2(react@18.2.0)
      '@react-types/shared': 3.18.1(react@18.2.0)
      '@swc/helpers': 0.4.14
      react: 18.2.0
    dev: false

  /@react-aria/select@3.10.1(react-dom@18.2.0)(react@18.2.0):
    resolution: {integrity: sha512-gu+ssmcT7kA9B9PCFaY/LyWPtNk0Ywl51qFM4S8JVTM3sMqnUPVjFHFp/UYL6NK1pZa9Saui4c4HZCGc+HcQlQ==}
    peerDependencies:
      react: ^16.8.0 || ^17.0.0-rc.1 || ^18.0.0
      react-dom: ^16.8.0 || ^17.0.0-rc.1 || ^18.0.0
    dependencies:
      '@react-aria/i18n': 3.7.2(react@18.2.0)
      '@react-aria/interactions': 3.15.1(react@18.2.0)
      '@react-aria/label': 3.5.2(react@18.2.0)
      '@react-aria/listbox': 3.9.1(react@18.2.0)
      '@react-aria/menu': 3.9.1(react-dom@18.2.0)(react@18.2.0)
      '@react-aria/selection': 3.15.0(react@18.2.0)
      '@react-aria/utils': 3.17.0(react@18.2.0)
      '@react-aria/visually-hidden': 3.8.1(react@18.2.0)
      '@react-stately/select': 3.5.1(react@18.2.0)
      '@react-types/button': 3.7.3(react@18.2.0)
      '@react-types/select': 3.8.1(react@18.2.0)
      '@react-types/shared': 3.18.1(react@18.2.0)
      '@swc/helpers': 0.4.14
      react: 18.2.0
      react-dom: 18.2.0(react@18.2.0)
    dev: false

  /@react-aria/selection@3.15.0(react@18.2.0):
    resolution: {integrity: sha512-v3AXsau6BobbM5Fu7X+HhX5K/Ey3drVBaoevGDiYX8kGS9jlFNDXENKYPtnMpcTCvSX0yuxTITukOEBokzkb6Q==}
    peerDependencies:
      react: ^16.8.0 || ^17.0.0-rc.1 || ^18.0.0
    dependencies:
      '@react-aria/focus': 3.12.1(react@18.2.0)
      '@react-aria/i18n': 3.7.2(react@18.2.0)
      '@react-aria/interactions': 3.15.1(react@18.2.0)
      '@react-aria/utils': 3.17.0(react@18.2.0)
      '@react-stately/collections': 3.8.0(react@18.2.0)
      '@react-stately/selection': 3.13.1(react@18.2.0)
      '@react-types/shared': 3.18.1(react@18.2.0)
      '@swc/helpers': 0.4.14
      react: 18.2.0
    dev: false

  /@react-aria/separator@3.3.2(react@18.2.0):
    resolution: {integrity: sha512-JNftOexcj8lvKRS7h+gTIW4HBJVtcYRc8ESCt7GFgAozVNmu+IJ6KPvD1MYBozCLzoKGnLPXB/9eGi47wNdXnA==}
    peerDependencies:
      react: ^16.8.0 || ^17.0.0-rc.1 || ^18.0.0
    dependencies:
      '@react-aria/utils': 3.17.0(react@18.2.0)
      '@react-types/shared': 3.18.1(react@18.2.0)
      '@swc/helpers': 0.4.14
      react: 18.2.0
    dev: false

  /@react-aria/slider@3.4.1(react@18.2.0):
    resolution: {integrity: sha512-gJTfwZGGGv0dPUO3rC8HCyOXnAgMagJZnV3gIILfzNWZHZLYbLze+IbTSNtNKGIvt4pAKTV0njLDLlxFZlAadw==}
    peerDependencies:
      react: ^16.8.0 || ^17.0.0-rc.1 || ^18.0.0
    dependencies:
      '@react-aria/focus': 3.12.1(react@18.2.0)
      '@react-aria/i18n': 3.7.2(react@18.2.0)
      '@react-aria/interactions': 3.15.1(react@18.2.0)
      '@react-aria/label': 3.5.2(react@18.2.0)
      '@react-aria/utils': 3.17.0(react@18.2.0)
      '@react-stately/radio': 3.8.1(react@18.2.0)
      '@react-stately/slider': 3.3.2(react@18.2.0)
      '@react-types/radio': 3.4.2(react@18.2.0)
      '@react-types/shared': 3.18.1(react@18.2.0)
      '@react-types/slider': 3.5.1(react@18.2.0)
      '@swc/helpers': 0.4.14
      react: 18.2.0
    dev: false

  /@react-aria/spinbutton@3.4.1(react-dom@18.2.0)(react@18.2.0):
    resolution: {integrity: sha512-YL3Gp431Jd8FcZ3aU/ymQJlV1yPOShbDJUvHZ8cwasjFH3QLSvx88pcv1PTKxyE3RdRFkP+Xii61jFfF7B5jmg==}
    peerDependencies:
      react: ^16.8.0 || ^17.0.0-rc.1 || ^18.0.0
      react-dom: ^16.8.0 || ^17.0.0-rc.1 || ^18.0.0
    dependencies:
      '@react-aria/i18n': 3.7.2(react@18.2.0)
      '@react-aria/live-announcer': 3.3.0
      '@react-aria/utils': 3.17.0(react@18.2.0)
      '@react-types/button': 3.7.3(react@18.2.0)
      '@react-types/shared': 3.18.1(react@18.2.0)
      '@swc/helpers': 0.4.14
      react: 18.2.0
      react-dom: 18.2.0(react@18.2.0)
    dev: false

  /@react-aria/ssr@3.6.0(react@18.2.0):
    resolution: {integrity: sha512-OFiYQdv+Yk7AO7IsQu/fAEPijbeTwrrEYvdNoJ3sblBBedD5j5fBTNWrUPNVlwC4XWWnWTCMaRIVsJujsFiWXg==}
    peerDependencies:
      react: ^16.8.0 || ^17.0.0-rc.1 || ^18.0.0
    dependencies:
      '@swc/helpers': 0.4.14
      react: 18.2.0
    dev: false

  /@react-aria/switch@3.5.1(react@18.2.0):
    resolution: {integrity: sha512-upFtDIfNSVUOUOQYPqFzu2dxef4zVcxbCkaqUo+IRJnNix6AdtoEq+E7gwKVHnB79GQMWz6ZmippbID9Yrq73Q==}
    peerDependencies:
      react: ^16.8.0 || ^17.0.0-rc.1 || ^18.0.0
    dependencies:
      '@react-aria/toggle': 3.6.1(react@18.2.0)
      '@react-stately/toggle': 3.5.2(react@18.2.0)
      '@react-types/switch': 3.3.2(react@18.2.0)
      '@swc/helpers': 0.4.14
      react: 18.2.0
    dev: false

  /@react-aria/table@3.9.1(react-dom@18.2.0)(react@18.2.0):
    resolution: {integrity: sha512-utcqmQbH9M6jw6Stv8ugJdi8+F0vCXE7pQMVDow/mxDq0Cf5bAbBt29Yln2xO/6dyiBcT3LESgmD7AYlAfy2BQ==}
    peerDependencies:
      react: ^16.8.0 || ^17.0.0-rc.1 || ^18.0.0
      react-dom: ^16.8.0 || ^17.0.0-rc.1 || ^18.0.0
    dependencies:
      '@react-aria/focus': 3.12.1(react@18.2.0)
      '@react-aria/grid': 3.7.1(react-dom@18.2.0)(react@18.2.0)
      '@react-aria/i18n': 3.7.2(react@18.2.0)
      '@react-aria/interactions': 3.15.1(react@18.2.0)
      '@react-aria/live-announcer': 3.3.0
      '@react-aria/selection': 3.15.0(react@18.2.0)
      '@react-aria/utils': 3.17.0(react@18.2.0)
      '@react-aria/visually-hidden': 3.8.1(react@18.2.0)
      '@react-stately/collections': 3.8.0(react@18.2.0)
      '@react-stately/table': 3.9.1(react@18.2.0)
      '@react-stately/virtualizer': 3.5.2(react@18.2.0)
      '@react-types/checkbox': 3.4.4(react@18.2.0)
      '@react-types/grid': 3.1.8(react@18.2.0)
      '@react-types/shared': 3.18.1(react@18.2.0)
      '@react-types/table': 3.6.1(react@18.2.0)
      '@swc/helpers': 0.4.14
      react: 18.2.0
      react-dom: 18.2.0(react@18.2.0)
    dev: false

  /@react-aria/tabs@3.6.0(react@18.2.0):
    resolution: {integrity: sha512-W+X/lEvGjIGOeIx/tzkXjenglRPdv6d0JS4KCqrQET+Vg4jkAJWR2Ls0imz6CIF/QE5lbe3MiM8pyFpwg6vUNA==}
    peerDependencies:
      react: ^16.8.0 || ^17.0.0-rc.1 || ^18.0.0
    dependencies:
      '@react-aria/focus': 3.12.1(react@18.2.0)
      '@react-aria/i18n': 3.7.2(react@18.2.0)
      '@react-aria/interactions': 3.15.1(react@18.2.0)
      '@react-aria/selection': 3.15.0(react@18.2.0)
      '@react-aria/utils': 3.17.0(react@18.2.0)
      '@react-stately/list': 3.8.1(react@18.2.0)
      '@react-stately/tabs': 3.4.1(react@18.2.0)
      '@react-types/shared': 3.18.1(react@18.2.0)
      '@react-types/tabs': 3.3.0(react@18.2.0)
      '@swc/helpers': 0.4.14
      react: 18.2.0
    dev: false

  /@react-aria/tag@3.0.0(react-dom@18.2.0)(react@18.2.0):
    resolution: {integrity: sha512-UuYqlysitwv1e1SV9YJqUMV7P7Gg5triEljyJ90b4rtETRhGa+Qh6cVa1P8F4h5nPTwzqey47jAp45i1FSsH4w==}
    peerDependencies:
      react: ^16.8.0 || ^17.0.0-rc.1 || ^18.0.0
    dependencies:
      '@react-aria/gridlist': 3.4.0(react-dom@18.2.0)(react@18.2.0)
      '@react-aria/i18n': 3.7.2(react@18.2.0)
      '@react-aria/interactions': 3.15.1(react@18.2.0)
      '@react-aria/label': 3.5.2(react@18.2.0)
      '@react-aria/selection': 3.15.0(react@18.2.0)
      '@react-aria/utils': 3.17.0(react@18.2.0)
      '@react-stately/list': 3.8.1(react@18.2.0)
      '@react-types/button': 3.7.3(react@18.2.0)
      '@react-types/shared': 3.18.1(react@18.2.0)
      '@swc/helpers': 0.4.14
      react: 18.2.0
    transitivePeerDependencies:
      - react-dom
    dev: false

  /@react-aria/textfield@3.9.2(react@18.2.0):
    resolution: {integrity: sha512-wT68tErfMcBvJHyb+5skfs1OHZ8lESzIbrwCTuipM85BeleYIu25qGbKfOX9wMbC+4X775gg/JfmUQESJ6nD1A==}
    peerDependencies:
      react: ^16.8.0 || ^17.0.0-rc.1 || ^18.0.0
    dependencies:
      '@react-aria/focus': 3.12.1(react@18.2.0)
      '@react-aria/label': 3.5.2(react@18.2.0)
      '@react-aria/utils': 3.17.0(react@18.2.0)
      '@react-types/shared': 3.18.1(react@18.2.0)
      '@react-types/textfield': 3.7.2(react@18.2.0)
      '@swc/helpers': 0.4.14
      react: 18.2.0
    dev: false

  /@react-aria/toggle@3.6.1(react@18.2.0):
    resolution: {integrity: sha512-4ml3HMjaZPUtRVb6MuuxuV8P/ydzrpldfP0R1hv3f56lo5gBVMh7ME72z49Z8Jf9hnxPkDBvnNi0AnfITtvfVw==}
    peerDependencies:
      react: ^16.8.0 || ^17.0.0-rc.1 || ^18.0.0
    dependencies:
      '@react-aria/focus': 3.12.1(react@18.2.0)
      '@react-aria/interactions': 3.15.1(react@18.2.0)
      '@react-aria/utils': 3.17.0(react@18.2.0)
      '@react-stately/toggle': 3.5.2(react@18.2.0)
      '@react-types/checkbox': 3.4.4(react@18.2.0)
      '@react-types/shared': 3.18.1(react@18.2.0)
      '@react-types/switch': 3.3.2(react@18.2.0)
      '@swc/helpers': 0.4.14
      react: 18.2.0
    dev: false

  /@react-aria/tooltip@3.5.1(react@18.2.0):
    resolution: {integrity: sha512-H+eYX5H9cSKCiguH/0+QMq9LrZrvq8D0Zf6fHnA3dP4YkDjxFNuFyeiXGSTTcjEmwnCf9sJ9sObjv6b9n7c45w==}
    peerDependencies:
      react: ^16.8.0 || ^17.0.0-rc.1 || ^18.0.0
    dependencies:
      '@react-aria/focus': 3.12.1(react@18.2.0)
      '@react-aria/interactions': 3.15.1(react@18.2.0)
      '@react-aria/utils': 3.17.0(react@18.2.0)
      '@react-stately/tooltip': 3.4.1(react@18.2.0)
      '@react-types/shared': 3.18.1(react@18.2.0)
      '@react-types/tooltip': 3.4.1(react@18.2.0)
      '@swc/helpers': 0.4.14
      react: 18.2.0
    dev: false

  /@react-aria/utils@3.17.0(react@18.2.0):
    resolution: {integrity: sha512-NEul0cQ6tQPdNSHYzNYD+EfFabeYNvDwEiHB82kK/Tsfhfm84SM+baben/at2N51K7iRrJPr5hC5fi4+P88lNg==}
    peerDependencies:
      react: ^16.8.0 || ^17.0.0-rc.1 || ^18.0.0
    dependencies:
      '@react-aria/ssr': 3.6.0(react@18.2.0)
      '@react-stately/utils': 3.6.0(react@18.2.0)
      '@react-types/shared': 3.18.1(react@18.2.0)
      '@swc/helpers': 0.4.14
      clsx: 1.2.1
      react: 18.2.0
    dev: false

  /@react-aria/visually-hidden@3.8.1(react@18.2.0):
    resolution: {integrity: sha512-aojoZXw5iaFDOgqmGuCyaTG9PFqfav5ABXX/W/0Q2YNj6Tb3i6++m2+8RMHlz2b6Dj+rXLiTxa00t7BSgJbUvA==}
    peerDependencies:
      react: ^16.8.0 || ^17.0.0-rc.1 || ^18.0.0
    dependencies:
      '@react-aria/interactions': 3.15.1(react@18.2.0)
      '@react-aria/utils': 3.17.0(react@18.2.0)
      '@react-types/shared': 3.18.1(react@18.2.0)
      '@swc/helpers': 0.4.14
      clsx: 1.2.1
      react: 18.2.0
    dev: false

  /@react-stately/calendar@3.2.1(react@18.2.0):
    resolution: {integrity: sha512-3gUUQofRfMaFqg8qA0uEMuciDAtFCYhxYgYWwWOIBcpxHV0STMKrsWjpY5+rNtpB+wi+81jz55gfmBEo+4QU3w==}
    peerDependencies:
      react: ^16.8.0 || ^17.0.0-rc.1 || ^18.0.0
    dependencies:
      '@internationalized/date': 3.2.0
      '@react-stately/utils': 3.6.0(react@18.2.0)
      '@react-types/calendar': 3.2.1(react@18.2.0)
      '@react-types/datepicker': 3.3.1(react@18.2.0)
      '@react-types/shared': 3.18.1(react@18.2.0)
      '@swc/helpers': 0.4.14
      react: 18.2.0
    dev: false

  /@react-stately/checkbox@3.4.2(react@18.2.0):
    resolution: {integrity: sha512-UG94lilDJEIFeRKnKw31nI1Vb1UOSroLAFHv4rB2tCvzLl3/9ULfHyii1hqFVS41juzFc7ONInNBT4yu5RAm5Q==}
    peerDependencies:
      react: ^16.8.0 || ^17.0.0-rc.1 || ^18.0.0
    dependencies:
      '@react-stately/toggle': 3.5.2(react@18.2.0)
      '@react-stately/utils': 3.6.0(react@18.2.0)
      '@react-types/checkbox': 3.4.4(react@18.2.0)
      '@react-types/shared': 3.18.1(react@18.2.0)
      '@swc/helpers': 0.4.14
      react: 18.2.0
    dev: false

  /@react-stately/collections@3.8.0(react@18.2.0):
    resolution: {integrity: sha512-NIRE8Gha0XZTnbvh9JRZM7oI/6uLf6ozjB7myja29IX7hDvsZxITe0RFXBapcujlpXLU2uufssJPKpiwJm3vZQ==}
    peerDependencies:
      react: ^16.8.0 || ^17.0.0-rc.1 || ^18.0.0
    dependencies:
      '@react-types/shared': 3.18.1(react@18.2.0)
      '@swc/helpers': 0.4.14
      react: 18.2.0
    dev: false

  /@react-stately/combobox@3.5.1(react@18.2.0):
    resolution: {integrity: sha512-E7eEggbVaueLEeSAOXzB2wUsjxgA3vpfTsghWdxYU6hWPB2ek6cSWfjAp7NPtf0b56n07kZRqa1lFx6kPJSCYw==}
    peerDependencies:
      react: ^16.8.0 || ^17.0.0-rc.1 || ^18.0.0
    dependencies:
      '@react-stately/collections': 3.8.0(react@18.2.0)
      '@react-stately/list': 3.8.1(react@18.2.0)
      '@react-stately/menu': 3.5.2(react@18.2.0)
      '@react-stately/select': 3.5.1(react@18.2.0)
      '@react-stately/utils': 3.6.0(react@18.2.0)
      '@react-types/combobox': 3.6.2(react@18.2.0)
      '@react-types/shared': 3.18.1(react@18.2.0)
      '@swc/helpers': 0.4.14
      react: 18.2.0
    dev: false

  /@react-stately/data@3.9.2(react@18.2.0):
    resolution: {integrity: sha512-ze64/M/OOv8Vk/KSNf+PzF0gTnv1y+EqjCdvJWRYD6fo64bRWH19x3X2xbMX0UYCbdjsSlesXn/9uItz8Kws6A==}
    peerDependencies:
      react: ^16.8.0 || ^17.0.0-rc.1 || ^18.0.0
    dependencies:
      '@react-types/shared': 3.18.1(react@18.2.0)
      '@swc/helpers': 0.4.14
      react: 18.2.0
    dev: false

  /@react-stately/datepicker@3.4.1(react@18.2.0):
    resolution: {integrity: sha512-tubL36Pc7H3/agUk3epB9YzVDUgCNhE406cAMpkvFP4Ru4pUC45dKM9FoR4S43vJra7AYfY8lNkFZKkFVJBWVQ==}
    peerDependencies:
      react: ^16.8.0 || ^17.0.0-rc.1 || ^18.0.0
    dependencies:
      '@internationalized/date': 3.2.0
      '@internationalized/string': 3.1.0
      '@react-stately/overlays': 3.5.2(react@18.2.0)
      '@react-stately/utils': 3.6.0(react@18.2.0)
      '@react-types/datepicker': 3.3.1(react@18.2.0)
      '@react-types/shared': 3.18.1(react@18.2.0)
      '@swc/helpers': 0.4.14
      react: 18.2.0
    dev: false

  /@react-stately/dnd@3.2.1(react@18.2.0):
    resolution: {integrity: sha512-n9XHGUOvDiSWiNJ/MtgvGz/nY3OX9rMJi1pjx6066m699qu1qYDQUgBI59HLCHBf1DhrYWz2qDf72rkxdbgZ6g==}
    peerDependencies:
      react: ^16.8.0 || ^17.0.0-rc.1 || ^18.0.0
    dependencies:
      '@react-stately/selection': 3.13.1(react@18.2.0)
      '@react-types/shared': 3.18.1(react@18.2.0)
      '@swc/helpers': 0.4.14
      react: 18.2.0
    dev: false

  /@react-stately/grid@3.6.1(react@18.2.0):
    resolution: {integrity: sha512-54B3OztU99ixMhcZsDdfeMemEcqibK9KgaOZVuPmewee35nXAOGTqNjjeN64Vz6ui8q3j86eIyjGChAxqU0KpA==}
    peerDependencies:
      react: ^16.8.0 || ^17.0.0-rc.1 || ^18.0.0
    dependencies:
      '@react-stately/collections': 3.8.0(react@18.2.0)
      '@react-stately/selection': 3.13.1(react@18.2.0)
      '@react-types/grid': 3.1.8(react@18.2.0)
      '@react-types/shared': 3.18.1(react@18.2.0)
      '@swc/helpers': 0.4.14
      react: 18.2.0
    dev: false

  /@react-stately/layout@3.12.1(react@18.2.0):
    resolution: {integrity: sha512-WVAo9bb8+QWOkGC0HUkYOGjkXvUuZyOOtftc0blRnuGD30SAx1bLkGEFoa2Qm6K7Rhm7s9jNSSXdd6Tgm4Aqew==}
    peerDependencies:
      react: ^16.8.0 || ^17.0.0-rc.1 || ^18.0.0
    dependencies:
      '@react-stately/collections': 3.8.0(react@18.2.0)
      '@react-stately/table': 3.9.1(react@18.2.0)
      '@react-stately/virtualizer': 3.5.2(react@18.2.0)
      '@react-types/grid': 3.1.8(react@18.2.0)
      '@react-types/shared': 3.18.1(react@18.2.0)
      '@react-types/table': 3.6.1(react@18.2.0)
      '@swc/helpers': 0.4.14
      react: 18.2.0
    dev: false

  /@react-stately/list@3.8.1(react@18.2.0):
    resolution: {integrity: sha512-QO2hKRnXaz2L1v/KYPmDKeD+PfEScp4KiJMFzU/T9vvjxIratSTg314B25Xj4LJq+JhyxlguylxBF9r/R6qUjQ==}
    peerDependencies:
      react: ^16.8.0 || ^17.0.0-rc.1 || ^18.0.0
    dependencies:
      '@react-stately/collections': 3.8.0(react@18.2.0)
      '@react-stately/selection': 3.13.1(react@18.2.0)
      '@react-stately/utils': 3.6.0(react@18.2.0)
      '@react-types/shared': 3.18.1(react@18.2.0)
      '@swc/helpers': 0.4.14
      react: 18.2.0
    dev: false

  /@react-stately/menu@3.5.2(react@18.2.0):
    resolution: {integrity: sha512-BgGK3NleNGcByadG990ccdwr4oQiAN6meGf0gbIwrisikNdnL1XxgzCj+RMEooBtV+qakR+3KtVAnc97E5WiOQ==}
    peerDependencies:
      react: ^16.8.0 || ^17.0.0-rc.1 || ^18.0.0
    dependencies:
      '@react-stately/overlays': 3.5.2(react@18.2.0)
      '@react-stately/utils': 3.6.0(react@18.2.0)
      '@react-types/menu': 3.9.1(react@18.2.0)
      '@react-types/shared': 3.18.1(react@18.2.0)
      '@swc/helpers': 0.4.14
      react: 18.2.0
    dev: false

  /@react-stately/numberfield@3.4.2(react@18.2.0):
    resolution: {integrity: sha512-FFe8J38//+Ck3aSTCtWteQY6tkDi2curLPxFwkWOxq71Vv+1Zvga5pTRoa6O1k1f0OXnDkVhmU1Njcl4JRMveA==}
    peerDependencies:
      react: ^16.8.0 || ^17.0.0-rc.1 || ^18.0.0
    dependencies:
      '@internationalized/number': 3.2.0
      '@react-stately/utils': 3.6.0(react@18.2.0)
      '@react-types/numberfield': 3.4.2(react@18.2.0)
      '@react-types/shared': 3.18.1(react@18.2.0)
      '@swc/helpers': 0.4.14
      react: 18.2.0
    dev: false

  /@react-stately/overlays@3.5.2(react@18.2.0):
    resolution: {integrity: sha512-NEwkF/ukXzI/Ku+6j6MhhqdMc5xMgDnuR6RwFPsoPq6UoHw9/ojifxg/sDj5e1gPoegNZ2nM8G6VmnPUGabg/g==}
    peerDependencies:
      react: ^16.8.0 || ^17.0.0-rc.1 || ^18.0.0
    dependencies:
      '@react-stately/utils': 3.6.0(react@18.2.0)
      '@react-types/overlays': 3.7.2(react@18.2.0)
      '@swc/helpers': 0.4.14
      react: 18.2.0
    dev: false

  /@react-stately/radio@3.8.1(react@18.2.0):
    resolution: {integrity: sha512-yhz6/2y/hkDW7dzjhNsxrVZ8T7n2/Y9LyVRKDCL7ZYOkpoVQGe0ELbU04ATJPHNx6Icg/jAfN0Z/uMov/q4VBQ==}
    peerDependencies:
      react: ^16.8.0 || ^17.0.0-rc.1 || ^18.0.0
    dependencies:
      '@react-stately/utils': 3.6.0(react@18.2.0)
      '@react-types/radio': 3.4.2(react@18.2.0)
      '@react-types/shared': 3.18.1(react@18.2.0)
      '@swc/helpers': 0.4.14
      react: 18.2.0
    dev: false

  /@react-stately/searchfield@3.4.2(react@18.2.0):
    resolution: {integrity: sha512-MGxjDY3lV4q3eFRiFbDhzicXWFdcAQ84klbFeWnSg/QLebQPyWD9X35e3Gc8bkNKof2MmwcrEgUIuHOReDRr2w==}
    peerDependencies:
      react: ^16.8.0 || ^17.0.0-rc.1 || ^18.0.0
    dependencies:
      '@react-stately/utils': 3.6.0(react@18.2.0)
      '@react-types/searchfield': 3.4.2(react@18.2.0)
      '@react-types/shared': 3.18.1(react@18.2.0)
      '@swc/helpers': 0.4.14
      react: 18.2.0
    dev: false

  /@react-stately/select@3.5.1(react@18.2.0):
    resolution: {integrity: sha512-a6/Y3yRwinYR08Pq7Vj2HjOLtRgn5Ctmorx+UR7hBekvV/7scu9RqNI3i/yxyF+8y7KeymuwuMe1iohn4uAP+g==}
    peerDependencies:
      react: ^16.8.0 || ^17.0.0-rc.1 || ^18.0.0
    dependencies:
      '@react-stately/collections': 3.8.0(react@18.2.0)
      '@react-stately/list': 3.8.1(react@18.2.0)
      '@react-stately/menu': 3.5.2(react@18.2.0)
      '@react-stately/selection': 3.13.1(react@18.2.0)
      '@react-stately/utils': 3.6.0(react@18.2.0)
      '@react-types/select': 3.8.1(react@18.2.0)
      '@react-types/shared': 3.18.1(react@18.2.0)
      '@swc/helpers': 0.4.14
      react: 18.2.0
    dev: false

  /@react-stately/selection@3.13.1(react@18.2.0):
    resolution: {integrity: sha512-0B+gT6hyei/pzUSmrNliphoztOPZJ7v/xVT9b4HViRTwuOUQlmwi5BQai84EbVtgQaQghc07sJ/Y/Ec8WXCRHA==}
    peerDependencies:
      react: ^16.8.0 || ^17.0.0-rc.1 || ^18.0.0
    dependencies:
      '@react-stately/collections': 3.8.0(react@18.2.0)
      '@react-stately/utils': 3.6.0(react@18.2.0)
      '@react-types/shared': 3.18.1(react@18.2.0)
      '@swc/helpers': 0.4.14
      react: 18.2.0
    dev: false

  /@react-stately/slider@3.3.2(react@18.2.0):
    resolution: {integrity: sha512-UHyBdFR/3Wl1UZmwxWwJ1rb/OCYhY62zZaN7GZrVsnjQ0ng7mFqkb6O0/SXWjsfXnmRAMqCg4ARk82d1PRUfsg==}
    peerDependencies:
      react: ^16.8.0 || ^17.0.0-rc.1 || ^18.0.0
    dependencies:
      '@react-aria/i18n': 3.7.2(react@18.2.0)
      '@react-aria/utils': 3.17.0(react@18.2.0)
      '@react-stately/utils': 3.6.0(react@18.2.0)
      '@react-types/shared': 3.18.1(react@18.2.0)
      '@react-types/slider': 3.5.1(react@18.2.0)
      '@swc/helpers': 0.4.14
      react: 18.2.0
    dev: false

  /@react-stately/table@3.9.1(react@18.2.0):
    resolution: {integrity: sha512-/YWpV88RH4ElCiwNm/Ys+A5nyWhy+BwEsGTVatbjwZFmHwHxv1FeMrTiYZ9vXR7V7SMCvA8Pd9OJ9NmRkd2klg==}
    peerDependencies:
      react: ^16.8.0 || ^17.0.0-rc.1 || ^18.0.0
    dependencies:
      '@react-stately/collections': 3.8.0(react@18.2.0)
      '@react-stately/grid': 3.6.1(react@18.2.0)
      '@react-stately/selection': 3.13.1(react@18.2.0)
      '@react-types/grid': 3.1.8(react@18.2.0)
      '@react-types/shared': 3.18.1(react@18.2.0)
      '@react-types/table': 3.6.1(react@18.2.0)
      '@swc/helpers': 0.4.14
      react: 18.2.0
    dev: false

  /@react-stately/tabs@3.4.1(react@18.2.0):
    resolution: {integrity: sha512-8MTerdCSaZEc0qghINqIe/L/ja1Lbo5v5aFwJS014VjhYc2uFyJlTn+/kyccClBlmXpARqmiC7C3ASJ33385Fg==}
    peerDependencies:
      react: ^16.8.0 || ^17.0.0-rc.1 || ^18.0.0
    dependencies:
      '@react-stately/list': 3.8.1(react@18.2.0)
      '@react-stately/utils': 3.6.0(react@18.2.0)
      '@react-types/shared': 3.18.1(react@18.2.0)
      '@react-types/tabs': 3.3.0(react@18.2.0)
      '@swc/helpers': 0.4.14
      react: 18.2.0
    dev: false

  /@react-stately/toggle@3.5.2(react@18.2.0):
    resolution: {integrity: sha512-2fDecu06job9NKdSIryU4AE+BoTGZqfinUsAvYTaaQN95Apq8IShEDFkY+gSnU09wRX26Ux+JJi5pYwg+HX1tw==}
    peerDependencies:
      react: ^16.8.0 || ^17.0.0-rc.1 || ^18.0.0
    dependencies:
      '@react-stately/utils': 3.6.0(react@18.2.0)
      '@react-types/checkbox': 3.4.4(react@18.2.0)
      '@react-types/shared': 3.18.1(react@18.2.0)
      '@swc/helpers': 0.4.14
      react: 18.2.0
    dev: false

  /@react-stately/tooltip@3.4.1(react@18.2.0):
    resolution: {integrity: sha512-ZHqyN/mqciKtUfQ/bwdPPPAKwVFeFfyMLkHSA34NrXr9/swj/ONBQtdRUzbu56rlajMUSw5R60hmyJOGNXZb3A==}
    peerDependencies:
      react: ^16.8.0 || ^17.0.0-rc.1 || ^18.0.0
    dependencies:
      '@react-stately/overlays': 3.5.2(react@18.2.0)
      '@react-stately/utils': 3.6.0(react@18.2.0)
      '@react-types/tooltip': 3.4.1(react@18.2.0)
      '@swc/helpers': 0.4.14
      react: 18.2.0
    dev: false

  /@react-stately/tree@3.6.1(react@18.2.0):
    resolution: {integrity: sha512-KfaUoc0/PeT9W25e/7jG1VGeTO54KDKULveuUqLFJEJeP8M8vCgT5Og4YdJkPfu//dlL8OZu1y6ZpdyA9+LBsg==}
    peerDependencies:
      react: ^16.8.0 || ^17.0.0-rc.1 || ^18.0.0
    dependencies:
      '@react-stately/collections': 3.8.0(react@18.2.0)
      '@react-stately/selection': 3.13.1(react@18.2.0)
      '@react-stately/utils': 3.6.0(react@18.2.0)
      '@react-types/shared': 3.18.1(react@18.2.0)
      '@swc/helpers': 0.4.14
      react: 18.2.0
    dev: false

  /@react-stately/utils@3.6.0(react@18.2.0):
    resolution: {integrity: sha512-rptF7iUWDrquaYvBAS4QQhOBQyLBncDeHF03WnHXAxnuPJXNcr9cXJtjJPGCs036ZB8Q2hc9BGG5wNyMkF5v+Q==}
    peerDependencies:
      react: ^16.8.0 || ^17.0.0-rc.1 || ^18.0.0
    dependencies:
      '@swc/helpers': 0.4.14
      react: 18.2.0
    dev: false

  /@react-stately/virtualizer@3.5.2(react@18.2.0):
    resolution: {integrity: sha512-OmG9lPcbfnyuPhbSDVcDXDfPU0rc2E/V8VLGGd/yMOxSy4S90nWDSEoR8qAN6g9rY6xoLjPJ671nyxOu41EtyA==}
    peerDependencies:
      react: ^16.8.0 || ^17.0.0-rc.1 || ^18.0.0
    dependencies:
      '@react-aria/utils': 3.17.0(react@18.2.0)
      '@react-types/shared': 3.18.1(react@18.2.0)
      '@swc/helpers': 0.4.14
      react: 18.2.0
    dev: false

  /@react-types/breadcrumbs@3.5.2(react@18.2.0):
    resolution: {integrity: sha512-pKtahBLmcpSYhfNBv2j/k0e701U7xwDCf24U/JOyio9i7aAYCZ+RUcKc1kK3tRsVNj41seLv7Q9ElC48nXsfwg==}
    peerDependencies:
      react: ^16.8.0 || ^17.0.0-rc.1 || ^18.0.0
    dependencies:
      '@react-types/link': 3.4.2(react@18.2.0)
      '@react-types/shared': 3.18.1(react@18.2.0)
      react: 18.2.0
    dev: false

  /@react-types/button@3.7.3(react@18.2.0):
    resolution: {integrity: sha512-Fz1t/kYinHDunmct3tADD2h3UDBPZUfRE+zCzYiymz0g+v/zYHTAqnkWToTF9ptf8HIB5L2Z2VFYpeUHFfpWzg==}
    peerDependencies:
      react: ^16.8.0 || ^17.0.0-rc.1 || ^18.0.0
    dependencies:
      '@react-types/shared': 3.18.1(react@18.2.0)
      react: 18.2.0
    dev: false

  /@react-types/calendar@3.2.1(react@18.2.0):
    resolution: {integrity: sha512-lp+1KG7YxKCPvXuuyB1XyyhynV8g19JamojfGUaQGqsM1kxOr8x87Ikwh5zunHuOS6U4s/tO0C2LMA9iGxdBxQ==}
    peerDependencies:
      react: ^16.8.0 || ^17.0.0-rc.1 || ^18.0.0
    dependencies:
      '@internationalized/date': 3.2.0
      '@react-types/shared': 3.18.1(react@18.2.0)
      react: 18.2.0
    dev: false

  /@react-types/checkbox@3.4.4(react@18.2.0):
    resolution: {integrity: sha512-rJNhbW4R9HTvdbF2oTZmqGiZ/WVP3/XsU4gae7tfdhSYjG+5T5h9zau1vRhz++zwKn57wfcyNn6a83GDhhgkVw==}
    peerDependencies:
      react: ^16.8.0 || ^17.0.0-rc.1 || ^18.0.0
    dependencies:
      '@react-types/shared': 3.18.1(react@18.2.0)
      react: 18.2.0
    dev: false

  /@react-types/combobox@3.6.2(react@18.2.0):
    resolution: {integrity: sha512-qitu/W3Z3/ihyqocy+8n4HZKRXF5JTMHl1ug3rKps5yCNnVdkWwjPFPM6w180c9QjquThNY3o947LZ1v59qJ4A==}
    peerDependencies:
      react: ^16.8.0 || ^17.0.0-rc.1 || ^18.0.0
    dependencies:
      '@react-types/shared': 3.18.1(react@18.2.0)
      react: 18.2.0
    dev: false

  /@react-types/datepicker@3.3.1(react@18.2.0):
    resolution: {integrity: sha512-kVZ9j3PovXjTIeQrq4YiURS48Rsp5Uc81/HumZyrTWtYtYSKAU0U0ifiTuPeJ044tfpi3wGkitJ5wtt8j5imKQ==}
    peerDependencies:
      react: ^16.8.0 || ^17.0.0-rc.1 || ^18.0.0
    dependencies:
      '@internationalized/date': 3.2.0
      '@react-types/overlays': 3.7.2(react@18.2.0)
      '@react-types/shared': 3.18.1(react@18.2.0)
      react: 18.2.0
    dev: false

  /@react-types/dialog@3.5.2(react@18.2.0):
    resolution: {integrity: sha512-eus/TivlVqA8JNunMGv9w0Ey4Fmao6BRA3/2r6WTcbXTRw+nLXMmNO2j4CzXAhtrT5j187SADP5OXZjWuEzLFw==}
    peerDependencies:
      react: ^16.8.0 || ^17.0.0-rc.1 || ^18.0.0
    dependencies:
      '@react-types/overlays': 3.7.2(react@18.2.0)
      '@react-types/shared': 3.18.1(react@18.2.0)
      react: 18.2.0
    dev: false

  /@react-types/grid@3.1.8(react@18.2.0):
    resolution: {integrity: sha512-NKk4pDbW2QXJOYnDSAYhta81CGwXOc/9tVw2WFs+1wacvxeKmh1Q+n36uAFcIdQOvVRqeGTJaYiqLFmF3fC3tA==}
    peerDependencies:
      react: ^16.8.0 || ^17.0.0-rc.1 || ^18.0.0
    dependencies:
      '@react-types/shared': 3.18.1(react@18.2.0)
      react: 18.2.0
    dev: false

  /@react-types/label@3.7.4(react@18.2.0):
    resolution: {integrity: sha512-SfTqPRI39GE3GFD5ZGYEeX9jXQrNqDeaaI36PJhnbgGVFz96oVVkhy9t9c2bMHcbhLLENYIHMzxrvVqXS07e7A==}
    peerDependencies:
      react: ^16.8.0 || ^17.0.0-rc.1 || ^18.0.0
    dependencies:
      '@react-types/shared': 3.18.1(react@18.2.0)
      react: 18.2.0
    dev: false

  /@react-types/link@3.4.2(react@18.2.0):
    resolution: {integrity: sha512-EpHfphxt7QjdHbbzV9vfamDP3Xug2jLdM37Z8uu8fIvkJYbAI+r5+MMXTc4g0OMyqWU+/Ik7M+GbA+c6K9Papw==}
    peerDependencies:
      react: ^16.8.0 || ^17.0.0-rc.1 || ^18.0.0
    dependencies:
      '@react-aria/interactions': 3.15.1(react@18.2.0)
      '@react-types/shared': 3.18.1(react@18.2.0)
      react: 18.2.0
    dev: false

  /@react-types/listbox@3.4.2(react@18.2.0):
    resolution: {integrity: sha512-qg980T+tl15pqgfuK8V6z+vsvsIrJEEPxcupQXP3T1O0LxWxJDakZHF0lV9qwfyB9XlnVSMZfkjDiZp9Wgf8QQ==}
    peerDependencies:
      react: ^16.8.0 || ^17.0.0-rc.1 || ^18.0.0
    dependencies:
      '@react-types/shared': 3.18.1(react@18.2.0)
      react: 18.2.0
    dev: false

  /@react-types/menu@3.9.1(react@18.2.0):
    resolution: {integrity: sha512-VOhp/gDrFqbVV5kiqFoJCba9mxyQH2eCdR26nK3Fn92K8AAGqKt1C0naKCgdAmGp2+qTveR94Iw0iyDfMt60og==}
    peerDependencies:
      react: ^16.8.0 || ^17.0.0-rc.1 || ^18.0.0
    dependencies:
      '@react-types/overlays': 3.7.2(react@18.2.0)
      '@react-types/shared': 3.18.1(react@18.2.0)
      react: 18.2.0
    dev: false

  /@react-types/meter@3.3.2(react@18.2.0):
    resolution: {integrity: sha512-o21Zz+3LNjvBueMap+q2otGp5t2Xeb/lIMM4Y+v8j5XO+bLcHaAjdQB/TgKRe8iYFm3IqwpVtV9A38IWDtpLRQ==}
    peerDependencies:
      react: ^16.8.0 || ^17.0.0-rc.1 || ^18.0.0
    dependencies:
      '@react-types/progress': 3.4.1(react@18.2.0)
      '@react-types/shared': 3.18.1(react@18.2.0)
      react: 18.2.0
    dev: false

  /@react-types/numberfield@3.4.2(react@18.2.0):
    resolution: {integrity: sha512-SGzuuFf5wCSRPvpV+bnykiXSIt8pkpBBVp8tlygB66pQSBV7VLdUvWGohaayPSM+3Z+WkU+osgzYtGq5wh+C3Q==}
    peerDependencies:
      react: ^16.8.0 || ^17.0.0-rc.1 || ^18.0.0
    dependencies:
      '@react-types/shared': 3.18.1(react@18.2.0)
      react: 18.2.0
    dev: false

  /@react-types/overlays@3.7.2(react@18.2.0):
    resolution: {integrity: sha512-I/mm/xjJVJX2VC4UwNwzhsgVKh8eTHjE2NT6Ek70t/AMR/AT8i3m+eLYb4LEoRFFuZ0ctoJDLKkSCAP7nTkT0A==}
    peerDependencies:
      react: ^16.8.0 || ^17.0.0-rc.1 || ^18.0.0
    dependencies:
      '@react-types/shared': 3.18.1(react@18.2.0)
      react: 18.2.0
    dev: false

  /@react-types/progress@3.4.1(react@18.2.0):
    resolution: {integrity: sha512-Y6cTvvJjbfFBeB7Zb3PizhhO3+YLWXpIP8opto15RWu11ktgZVMUgsnlsJgE3dFeoZ7UHwXdCYf8JOzBw5VPHA==}
    peerDependencies:
      react: ^16.8.0 || ^17.0.0-rc.1 || ^18.0.0
    dependencies:
      '@react-types/shared': 3.18.1(react@18.2.0)
      react: 18.2.0
    dev: false

  /@react-types/radio@3.4.2(react@18.2.0):
    resolution: {integrity: sha512-SE6sjZjZbyuJMJNNdlhoutVr+QFRt1Vz7DZj4UaOswW5SD/Xb+xFdW8i6ETKdRN17am/5SC89ltWe0R3q0pVkA==}
    peerDependencies:
      react: ^16.8.0 || ^17.0.0-rc.1 || ^18.0.0
    dependencies:
      '@react-types/shared': 3.18.1(react@18.2.0)
      react: 18.2.0
    dev: false

  /@react-types/searchfield@3.4.2(react@18.2.0):
    resolution: {integrity: sha512-HQm++hIXVfEbjbRey6hYV/5hLEO6gtwt4Mft3u5I5BiT7yoQqQAD/8z9S8aUXDUU9KTrAKfL1DwrFQSkOsCWJA==}
    peerDependencies:
      react: ^16.8.0 || ^17.0.0-rc.1 || ^18.0.0
    dependencies:
      '@react-types/shared': 3.18.1(react@18.2.0)
      '@react-types/textfield': 3.7.2(react@18.2.0)
      react: 18.2.0
    dev: false

  /@react-types/select@3.8.1(react@18.2.0):
    resolution: {integrity: sha512-ByVKKwgpE3d08jI+Ibuom/qphlBiDKpVMwXgFgVZRAN2YvVrsix8arSo7kmXtzekz91qqDBqtt7DBCfT0E1WKw==}
    peerDependencies:
      react: ^16.8.0 || ^17.0.0-rc.1 || ^18.0.0
    dependencies:
      '@react-types/shared': 3.18.1(react@18.2.0)
      react: 18.2.0
    dev: false

  /@react-types/shared@3.18.1(react@18.2.0):
    resolution: {integrity: sha512-OpTYRFS607Ctfd6Tmhyk6t6cbFyDhO5K+etU35X50pMzpypo1b7vF0mkngEeTc0Xwl0e749ONZNPZskMyu5k8w==}
    peerDependencies:
      react: ^16.8.0 || ^17.0.0-rc.1 || ^18.0.0
    dependencies:
      react: 18.2.0
    dev: false

  /@react-types/slider@3.5.1(react@18.2.0):
    resolution: {integrity: sha512-8+AMNexx7q7DqfAtQKC5tgnZdG/tIwG2tcEbFCfAQA09Djrt/xiMNz+mc7SsV1PWoWwVuSDFH9QqKPodOrJHDg==}
    peerDependencies:
      react: ^16.8.0 || ^17.0.0-rc.1 || ^18.0.0
    dependencies:
      '@react-types/shared': 3.18.1(react@18.2.0)
      react: 18.2.0
    dev: false

  /@react-types/switch@3.3.2(react@18.2.0):
    resolution: {integrity: sha512-L0XF4J43Q7HCAJXqseAk6RMteK6k1jQ0zrG05r6lSCkxaS9fGUlgLTCiFUsf07x0ADH1Xyc7PwpfJjyEr5A4tA==}
    peerDependencies:
      react: ^16.8.0 || ^17.0.0-rc.1 || ^18.0.0
    dependencies:
      '@react-types/checkbox': 3.4.4(react@18.2.0)
      '@react-types/shared': 3.18.1(react@18.2.0)
      react: 18.2.0
    dev: false

  /@react-types/table@3.6.1(react@18.2.0):
    resolution: {integrity: sha512-DeiiBZPZUO2kH40P10Bn9Y4SvDobUlH7Flgx2afL3tJirKMkS1SNDU/B+X9B5Duyd1D0okf1+PLVmi0NBqM4vg==}
    peerDependencies:
      react: ^16.8.0 || ^17.0.0-rc.1 || ^18.0.0
    dependencies:
      '@react-types/grid': 3.1.8(react@18.2.0)
      '@react-types/shared': 3.18.1(react@18.2.0)
      react: 18.2.0
    dev: false

  /@react-types/tabs@3.3.0(react@18.2.0):
    resolution: {integrity: sha512-uXDVXBBppb+9S8bhxF7LZhgptrF5ll25SX8/jrpnXOR0jpihq6K3fkSe5M/OBnGsybuyVGN7+Np5v7UUYrM5SQ==}
    peerDependencies:
      react: ^16.8.0 || ^17.0.0-rc.1 || ^18.0.0
    dependencies:
      '@react-types/shared': 3.18.1(react@18.2.0)
      react: 18.2.0
    dev: false

  /@react-types/textfield@3.7.2(react@18.2.0):
    resolution: {integrity: sha512-TsZTf1+4Ve9QHm6mbXr26uLOA4QtZPgyjYgYclL2nHoOl67algeQIFxIVfdlNIKFFMOw5BtC6Mer0I3KUWtbOQ==}
    peerDependencies:
      react: ^16.8.0 || ^17.0.0-rc.1 || ^18.0.0
    dependencies:
      '@react-types/shared': 3.18.1(react@18.2.0)
      react: 18.2.0
    dev: false

  /@react-types/tooltip@3.4.1(react@18.2.0):
    resolution: {integrity: sha512-j1QbEX4RZ/uBQa9z1lBZ9bNUa20ji/UjwrIfTNyQm3wbezSZE0PWTQAkfxZdy3PQTBnVGOHSqxAP6iOS6NqOOQ==}
    peerDependencies:
      react: ^16.8.0 || ^17.0.0-rc.1 || ^18.0.0
    dependencies:
      '@react-types/overlays': 3.7.2(react@18.2.0)
      '@react-types/shared': 3.18.1(react@18.2.0)
      react: 18.2.0
    dev: false

  /@rushstack/eslint-patch@1.3.1:
    resolution: {integrity: sha512-RkmuBcqiNioeeBKbgzMlOdreUkJfYaSjwgx9XDgGGpjvWgyaxWvDmZVSN9CS6LjEASadhgPv2BcFp+SeouWXXA==}
    dev: true

  /@smithy/protocol-http@1.0.1:
    resolution: {integrity: sha512-9OrEn0WfOVtBNYJUjUAn9AOiJ4lzERCJJ/JeZs8E6yajTGxBaFRxUnNBHiNqoDJVg076hY36UmEnPx7xXrvUSg==}
    engines: {node: '>=14.0.0'}
    dependencies:
      '@smithy/types': 1.0.0
      tslib: 2.5.3
    dev: false

  /@smithy/types@1.0.0:
    resolution: {integrity: sha512-kc1m5wPBHQCTixwuaOh9vnak/iJm21DrSf9UK6yDE5S3mQQ4u11pqAUiKWnlrZnYkeLfAI9UEHj9OaMT1v5Umg==}
    engines: {node: '>=14.0.0'}
    dependencies:
      tslib: 2.5.3
    dev: false

  /@swc/helpers@0.4.14:
    resolution: {integrity: sha512-4C7nX/dvpzB7za4Ql9K81xK3HPxCpHMgwTZVyf+9JQ6VUbn9jjZVN7/Nkdz/Ugzs2CSjqnL/UPXroiVBVHUWUw==}
    dependencies:
      tslib: 2.5.3
    dev: false

<<<<<<< HEAD
  /@t3-oss/env-core/0.4.0_z34kx2cq3kivpffalfeqk2ugre:
    resolution: {integrity: sha512-6JlMp0Vru15q/axHzBKsQQjiyGS6k+EsZBY1iErGVmOGzNSoVluBahnYFP7tEkwZ7KoRgSq4NRIc1Ez7SVYuxQ==}
    peerDependencies:
      typescript: '>=4.7.2'
      zod: ^3.0.0
    dependencies:
      typescript: 5.0.4
      zod: 3.21.4
    dev: false

  /@t3-oss/env-nextjs/0.4.0_z34kx2cq3kivpffalfeqk2ugre:
    resolution: {integrity: sha512-K1u2i+S/uEhjfg++FqWlOzS6x237EARRbWGowH2MkDkFu2q7ZJSiJBJT8e47L7NHWH5IyZrTCM6BdOxyWEnQuQ==}
    peerDependencies:
      typescript: '>=4.7.2'
      zod: ^3.0.0
    dependencies:
      '@t3-oss/env-core': 0.4.0_z34kx2cq3kivpffalfeqk2ugre
      typescript: 5.0.4
      zod: 3.21.4
    dev: false

  /@tanstack/query-core/4.29.1:
    resolution: {integrity: sha512-vkPewLEG8ua0efo3SsVT0BcBtkq5RZX8oPhDAyKL+k/rdOYSQTEocfGEXSaBwIwsXeOGBUpfKqI+UmHvNqdWXg==}
=======
  /@swc/helpers@0.5.1:
    resolution: {integrity: sha512-sJ902EfIzn1Fa+qYmjdQqh8tPsoxyBz+8yBKC2HKUxyezKJFwPGOn7pv4WY6QuQW//ySQi5lJjA/ZT9sNWWNTg==}
    dependencies:
      tslib: 2.5.3
>>>>>>> 3215ca92
    dev: false

  /@tanstack/query-core@4.29.11:
    resolution: {integrity: sha512-8C+hF6SFAb/TlFZyS9FItgNwrw4PMa7YeX+KQYe2ZAiEz6uzg6yIr+QBzPkUwZ/L0bXvGd1sufTm3wotoz+GwQ==}
    dev: false

  /@tanstack/react-query@4.29.12(react-dom@18.2.0)(react@18.2.0):
    resolution: {integrity: sha512-zhcN6+zF6cxprxhTHQajHGlvxgK8npnp9uLe9yaWhGc6sYcPWXzyO4raL4HomUzQOPzu3jLvkriJQ7BOrDM8vA==}
    peerDependencies:
      react: ^16.8.0 || ^17.0.0 || ^18.0.0
      react-dom: ^16.8.0 || ^17.0.0 || ^18.0.0
      react-native: '*'
    peerDependenciesMeta:
      react-dom:
        optional: true
      react-native:
        optional: true
    dependencies:
      '@tanstack/query-core': 4.29.11
      react: 18.2.0
      react-dom: 18.2.0(react@18.2.0)
      use-sync-external-store: 1.2.0(react@18.2.0)
    dev: false

  /@tokenizer/token@0.3.0:
    resolution: {integrity: sha512-OvjF+z51L3ov0OyAU0duzsYuvO01PH7x4t6DJx+guahgTnBHkhJdG7soQeTSFLWN3efnHyibZ4Z8l2EuWwJN3A==}
    dev: true

  /@tootallnate/once@2.0.0:
    resolution: {integrity: sha512-XCuKFP5PS55gnMVu3dty8KPatLqUoy/ZYzDzAGCQ8JNFCkLXzmI7vNHCR+XpbZaMWQK/vQubr7PkYq8g470J/A==}
    engines: {node: '>= 10'}

  /@trpc/client@10.29.1(@trpc/server@10.29.1):
    resolution: {integrity: sha512-+9Tifg6dtKsYLsqOW0wizqc3iILAkXxn16pyYAeMDPlulPEqNvnI85GDJ0zJOJLIkQnQefkRbtCmtDxLNtV9Eg==}
    peerDependencies:
      '@trpc/server': 10.29.1
    dependencies:
      '@trpc/server': 10.29.1
    dev: false

  /@trpc/next@10.29.1(@tanstack/react-query@4.29.12)(@trpc/client@10.29.1)(@trpc/react-query@10.29.1)(@trpc/server@10.29.1)(next@13.4.4)(react-dom@18.2.0)(react@18.2.0):
    resolution: {integrity: sha512-2RNnct2T+k5yExSy748Lv5IDPAKEvx/QKoAJIBo8FqRem3ypW6ZpRTxillyE+vyD8QVRtMaD4v0dnPaFeRhJ3g==}
    peerDependencies:
      '@tanstack/react-query': ^4.18.0
      '@trpc/client': 10.29.1
      '@trpc/react-query': 10.29.1
      '@trpc/server': 10.29.1
      next: '*'
      react: '>=16.8.0'
      react-dom: '>=16.8.0'
    dependencies:
      '@tanstack/react-query': 4.29.12(react-dom@18.2.0)(react@18.2.0)
      '@trpc/client': 10.29.1(@trpc/server@10.29.1)
      '@trpc/react-query': 10.29.1(@tanstack/react-query@4.29.12)(@trpc/client@10.29.1)(@trpc/server@10.29.1)(react-dom@18.2.0)(react@18.2.0)
      '@trpc/server': 10.29.1
      next: 13.4.4(@babel/core@7.22.5)(react-dom@18.2.0)(react@18.2.0)
      react: 18.2.0
      react-dom: 18.2.0(react@18.2.0)
      react-ssr-prepass: 1.5.0(react@18.2.0)
    dev: false

  /@trpc/react-query@10.29.1(@tanstack/react-query@4.29.12)(@trpc/client@10.29.1)(@trpc/server@10.29.1)(react-dom@18.2.0)(react@18.2.0):
    resolution: {integrity: sha512-yWsce8euPSVtn3SeBKXxLmq607/sqyIez7pgMOhMBKehRNdZzrGp3MhjmRwim+IUKLrw71kUgsw7w6uT5FPB0g==}
    peerDependencies:
      '@tanstack/react-query': ^4.18.0
      '@trpc/client': 10.29.1
      '@trpc/server': 10.29.1
      react: '>=16.8.0'
      react-dom: '>=16.8.0'
    dependencies:
      '@tanstack/react-query': 4.29.12(react-dom@18.2.0)(react@18.2.0)
      '@trpc/client': 10.29.1(@trpc/server@10.29.1)
      '@trpc/server': 10.29.1
      react: 18.2.0
      react-dom: 18.2.0(react@18.2.0)
    dev: false

  /@trpc/server@10.29.1:
    resolution: {integrity: sha512-kNXgMh5ya+awuz2tB4eIyVrRs7nVtqGXwSGabzH3l5ZLWz7rbKJquOJ7h6bjvIfWUpaFG62HJNWxxGUtXCRgRw==}
    dev: false

  /@types/chai-subset@1.3.3:
    resolution: {integrity: sha512-frBecisrNGz+F4T6bcc+NLeolfiojh5FxW2klu669+8BARtyQv2C/GkNW6FUodVe4BroGMP/wER/YDGc7rEllw==}
    dependencies:
      '@types/chai': 4.3.5
    dev: true

  /@types/chai@4.3.5:
    resolution: {integrity: sha512-mEo1sAde+UCE6b2hxn332f1g1E8WfYRu6p5SvTKr2ZKC1f7gFJXk4h5PyGP9Dt6gCaG8y8XhwnXWC6Iy2cmBng==}
    dev: true

  /@types/country-list@2.1.1:
    resolution: {integrity: sha512-maNkQzgLbyoi5mwwAL0KCb6l5/rn02N9y/CIBf4AYPrJ0pU2AvUTQ5LOw6GA4AAPrtiL44LWiwXzybUAUUYA3Q==}
    dev: true

  /@types/debug@4.1.8:
    resolution: {integrity: sha512-/vPO1EPOs306Cvhwv7KfVfYvOJqA/S/AXjaHQiJboCZzcNDb+TIJFN9/2C9DZ//ijSKWioNyUxD792QmDJ+HKQ==}
    dependencies:
      '@types/ms': 0.7.31
    dev: false

  /@types/dompurify@2.4.0:
    resolution: {integrity: sha512-IDBwO5IZhrKvHFUl+clZxgf3hn2b/lU6H1KaBShPkQyGJUQ0xwebezIPSuiyGwfz1UzJWQl4M7BDxtHtCCPlTg==}
    dependencies:
      '@types/trusted-types': 2.0.3
    dev: true

  /@types/eslint-scope@3.7.4:
    resolution: {integrity: sha512-9K4zoImiZc3HlIp6AVUDE4CWYx22a+lhSZMYNpbjW04+YF0KWj4pJXnEMjdnFTiQibFFmElcsasJXDbdI/EPhA==}
    dependencies:
      '@types/eslint': 8.40.0
      '@types/estree': 1.0.1

  /@types/eslint@8.40.0:
    resolution: {integrity: sha512-nbq2mvc/tBrK9zQQuItvjJl++GTN5j06DaPtp3hZCpngmG6Q3xoyEmd0TwZI0gAy/G1X0zhGBbr2imsGFdFV0g==}
    dependencies:
      '@types/estree': 1.0.1
      '@types/json-schema': 7.0.12

  /@types/estree@1.0.1:
    resolution: {integrity: sha512-LG4opVs2ANWZ1TJoKc937iMmNstM/d0ae1vNbnBvBhqCSezgVUOzcLCqbI5elV8Vy6WKwKjaqR+zO9VKirBBCA==}

  /@types/hast@2.3.4:
    resolution: {integrity: sha512-wLEm0QvaoawEDoTRwzTXp4b4jpwiJDvR5KMnFnVodm3scufTlBOWRD6N1OBf9TZMhjlNsSfcO5V+7AF4+Vy+9g==}
    dependencies:
      '@types/unist': 2.0.6
    dev: false

  /@types/jsdom@21.1.1:
    resolution: {integrity: sha512-cZFuoVLtzKP3gmq9eNosUL1R50U+USkbLtUQ1bYVgl/lKp0FZM7Cq4aIHAL8oIvQ17uSHi7jXPtfDOdjPwBE7A==}
    dependencies:
      '@types/node': 18.16.16
      '@types/tough-cookie': 4.0.2
      parse5: 7.1.2
    dev: true

  /@types/json-schema@7.0.12:
    resolution: {integrity: sha512-Hr5Jfhc9eYOQNPYO5WLDq/n4jqijdHNlDXjuAQkkt+mWdQR+XJToOHrsD4cPaMXpn6KO7y2+wM8AZEs8VpBLVA==}

  /@types/json5@0.0.29:
    resolution: {integrity: sha512-dRLjCWHYg4oaA77cxO64oO+7JwCwnIzkZPdrrC71jQmQtlhM556pwKo5bUzqvZndkVbeFLIIi+9TC40JNF5hNQ==}
    dev: true

  /@types/lodash@4.14.195:
    resolution: {integrity: sha512-Hwx9EUgdwf2GLarOjQp5ZH8ZmblzcbTBC2wtQWNKARBSxM9ezRIAUpeDTgoQRAFB0+8CNWXVA9+MaSOzOF3nPg==}
    dev: true

  /@types/luxon@3.3.0:
    resolution: {integrity: sha512-uKRI5QORDnrGFYgcdAVnHvEIvEZ8noTpP/Bg+HeUzZghwinDlIS87DEenV5r1YoOF9G4x600YsUXLWZ19rmTmg==}
    dev: true

  /@types/mdast@3.0.11:
    resolution: {integrity: sha512-Y/uImid8aAwrEA24/1tcRZwpxX3pIFTSilcNDKSPn+Y2iDywSEachzRuvgAYYLR3wpGXAsMbv5lvKLDZLeYPAw==}
    dependencies:
      '@types/unist': 2.0.6
    dev: false

  /@types/ms@0.7.31:
    resolution: {integrity: sha512-iiUgKzV9AuaEkZqkOLDIvlQiL6ltuZd9tGcW3gwpnX8JbuiuhFlEGmmFXEXkN50Cvq7Os88IY2v0dkDqXYWVgA==}
    dev: false

  /@types/needle@3.2.0:
    resolution: {integrity: sha512-6XzvzEyJ2ozFNfPajFmqH9JOt0Hp+9TawaYpJT59iIP/zR0U37cfWCRwosyIeEBBZBi021Osq4jGAD3AOju5fg==}
    dependencies:
      '@types/node': 18.16.16
    dev: true

  /@types/node-forge@1.3.2:
    resolution: {integrity: sha512-TzX3ahoi9xbmaoT58smrBu7oa6dQXb/+PTNCslZyD/55tlJ/osofIMClzZsoo6buDFrg7e4DvVGkZqVgv6OLxw==}
    dependencies:
      '@types/node': 18.16.16
    dev: true

  /@types/node@18.16.16:
    resolution: {integrity: sha512-NpaM49IGQQAUlBhHMF82QH80J08os4ZmyF9MkpCzWAGuOHqE4gTEbhzd7L3l5LmWuZ6E0OiC1FweQ4tsiW35+g==}

  /@types/oauth@0.9.1:
    resolution: {integrity: sha512-a1iY62/a3yhZ7qH7cNUsxoI3U/0Fe9+RnuFrpTKr+0WVOzbKlSLojShCKe20aOD1Sppv+i8Zlq0pLDuTJnwS4A==}
    dependencies:
      '@types/node': 18.16.16
    dev: true

  /@types/probe-image-size@7.2.0:
    resolution: {integrity: sha512-R5H3vw62gHNHrn+JGZbKejb+Z2D/6E5UNVlhCzIaBBLroMQMOFqy5Pap2gM+ZZHdqBtVU0/cx/M6to+mOJcoew==}
    dependencies:
      '@types/needle': 3.2.0
      '@types/node': 18.16.16
    dev: true

  /@types/prop-types@15.7.5:
    resolution: {integrity: sha512-JCB8C6SnDoQf0cNycqd/35A7MjcnK+ZTqE7judS6o7utxUCg6imJg3QK2qzHKszlTjcj2cn+NwMB2i96ubpj7w==}

  /@types/quill@1.3.10:
    resolution: {integrity: sha512-IhW3fPW+bkt9MLNlycw8u8fWb7oO7W5URC9MfZYHBlA24rex9rs23D5DETChu1zvgVdc5ka64ICjJOgQMr6Shw==}
    dependencies:
      parchment: 1.1.4
    dev: false

  /@types/react-dom@18.2.4:
    resolution: {integrity: sha512-G2mHoTMTL4yoydITgOGwWdWMVd8sNgyEP85xVmMKAPUBwQWm9wBPQUmvbeF4V3WBY1P7mmL4BkjQ0SqUpf1snw==}
    dependencies:
      '@types/react': 18.2.9
    dev: true

  /@types/react@18.2.9:
    resolution: {integrity: sha512-pL3JAesUkF7PEQGxh5XOwdXGV907te6m1/Qe1ERJLgomojS6Ne790QiA7GUl434JEkFA2aAaB6qJ5z4e1zJn/w==}
    dependencies:
      '@types/prop-types': 15.7.5
      '@types/scheduler': 0.16.3
      csstype: 3.1.2

  /@types/scheduler@0.16.3:
    resolution: {integrity: sha512-5cJ8CB4yAx7BH1oMvdU0Jh9lrEXyPkar6F9G/ERswkCuvP4KQZfZkSjcMbAICCpQTN4OuZn8tz0HiKv9TGZgrQ==}

  /@types/semver@7.5.0:
    resolution: {integrity: sha512-G8hZ6XJiHnuhQKR7ZmysCeJWE08o8T0AXtk5darsCaTVsYZhhgUrq53jizaR2FvsoeCwJhlmwTjkXBY5Pn/ZHw==}
    dev: true

  /@types/serviceworker@0.0.59:
    resolution: {integrity: sha512-ArRmQ98Ln2MCC5AaYMTWimU8Ilg4OGM7H0th2b0o7GH+Lc/+B/Nm1Z0/ruIAT5hOX67/lR/iKJ+VGlI8U3o1eA==}
    dev: true

  /@types/tough-cookie@4.0.2:
    resolution: {integrity: sha512-Q5vtl1W5ue16D+nIaW8JWebSSraJVlK+EthKn7e7UcD4KWsaSJ8BqGPXNaPghgtcn/fhvrN17Tv8ksUsQpiplw==}
    dev: true

  /@types/trusted-types@2.0.3:
    resolution: {integrity: sha512-NfQ4gyz38SL8sDNrSixxU2Os1a5xcdFxipAFxYEuLUlvU2uDwS4NUpsImcf1//SlWItCVMMLiylsxbmNMToV/g==}
    dev: true

  /@types/unist@2.0.6:
    resolution: {integrity: sha512-PBjIUxZHOuj0R15/xuwJYjFi+KZdNFrehocChv4g5hu6aFroHue8m0lBP0POdK2nKzbw0cgV1mws8+V/JAcEkQ==}

  /@typescript-eslint/eslint-plugin@5.59.9(@typescript-eslint/parser@5.59.9)(eslint@8.42.0)(typescript@5.1.3):
    resolution: {integrity: sha512-4uQIBq1ffXd2YvF7MAvehWKW3zVv/w+mSfRAu+8cKbfj3nwzyqJLNcZJpQ/WZ1HLbJDiowwmQ6NO+63nCA+fqA==}
    engines: {node: ^12.22.0 || ^14.17.0 || >=16.0.0}
    peerDependencies:
      '@typescript-eslint/parser': ^5.0.0
      eslint: ^6.0.0 || ^7.0.0 || ^8.0.0
      typescript: '*'
    peerDependenciesMeta:
      typescript:
        optional: true
    dependencies:
      '@eslint-community/regexpp': 4.5.1
      '@typescript-eslint/parser': 5.59.9(eslint@8.42.0)(typescript@5.1.3)
      '@typescript-eslint/scope-manager': 5.59.9
      '@typescript-eslint/type-utils': 5.59.9(eslint@8.42.0)(typescript@5.1.3)
      '@typescript-eslint/utils': 5.59.9(eslint@8.42.0)(typescript@5.1.3)
      debug: 4.3.4
      eslint: 8.42.0
      grapheme-splitter: 1.0.4
      ignore: 5.2.4
      natural-compare-lite: 1.4.0
      semver: 7.5.1
      tsutils: 3.21.0(typescript@5.1.3)
      typescript: 5.1.3
    transitivePeerDependencies:
      - supports-color
    dev: true

  /@typescript-eslint/parser@5.59.9(eslint@8.42.0)(typescript@5.1.3):
    resolution: {integrity: sha512-FsPkRvBtcLQ/eVK1ivDiNYBjn3TGJdXy2fhXX+rc7czWl4ARwnpArwbihSOHI2Peg9WbtGHrbThfBUkZZGTtvQ==}
    engines: {node: ^12.22.0 || ^14.17.0 || >=16.0.0}
    peerDependencies:
      eslint: ^6.0.0 || ^7.0.0 || ^8.0.0
      typescript: '*'
    peerDependenciesMeta:
      typescript:
        optional: true
    dependencies:
      '@typescript-eslint/scope-manager': 5.59.9
      '@typescript-eslint/types': 5.59.9
      '@typescript-eslint/typescript-estree': 5.59.9(typescript@5.1.3)
      debug: 4.3.4
      eslint: 8.42.0
      typescript: 5.1.3
    transitivePeerDependencies:
      - supports-color
    dev: true

  /@typescript-eslint/scope-manager@5.59.9:
    resolution: {integrity: sha512-8RA+E+w78z1+2dzvK/tGZ2cpGigBZ58VMEHDZtpE1v+LLjzrYGc8mMaTONSxKyEkz3IuXFM0IqYiGHlCsmlZxQ==}
    engines: {node: ^12.22.0 || ^14.17.0 || >=16.0.0}
    dependencies:
      '@typescript-eslint/types': 5.59.9
      '@typescript-eslint/visitor-keys': 5.59.9
    dev: true

  /@typescript-eslint/type-utils@5.59.9(eslint@8.42.0)(typescript@5.1.3):
    resolution: {integrity: sha512-ksEsT0/mEHg9e3qZu98AlSrONAQtrSTljL3ow9CGej8eRo7pe+yaC/mvTjptp23Xo/xIf2mLZKC6KPv4Sji26Q==}
    engines: {node: ^12.22.0 || ^14.17.0 || >=16.0.0}
    peerDependencies:
      eslint: '*'
      typescript: '*'
    peerDependenciesMeta:
      typescript:
        optional: true
    dependencies:
      '@typescript-eslint/typescript-estree': 5.59.9(typescript@5.1.3)
      '@typescript-eslint/utils': 5.59.9(eslint@8.42.0)(typescript@5.1.3)
      debug: 4.3.4
      eslint: 8.42.0
      tsutils: 3.21.0(typescript@5.1.3)
      typescript: 5.1.3
    transitivePeerDependencies:
      - supports-color
    dev: true

  /@typescript-eslint/types@5.59.9:
    resolution: {integrity: sha512-uW8H5NRgTVneSVTfiCVffBb8AbwWSKg7qcA4Ot3JI3MPCJGsB4Db4BhvAODIIYE5mNj7Q+VJkK7JxmRhk2Lyjw==}
    engines: {node: ^12.22.0 || ^14.17.0 || >=16.0.0}
    dev: true

  /@typescript-eslint/typescript-estree@5.59.9(typescript@5.1.3):
    resolution: {integrity: sha512-pmM0/VQ7kUhd1QyIxgS+aRvMgw+ZljB3eDb+jYyp6d2bC0mQWLzUDF+DLwCTkQ3tlNyVsvZRXjFyV0LkU/aXjA==}
    engines: {node: ^12.22.0 || ^14.17.0 || >=16.0.0}
    peerDependencies:
      typescript: '*'
    peerDependenciesMeta:
      typescript:
        optional: true
    dependencies:
      '@typescript-eslint/types': 5.59.9
      '@typescript-eslint/visitor-keys': 5.59.9
      debug: 4.3.4
      globby: 11.1.0
      is-glob: 4.0.3
      semver: 7.5.1
      tsutils: 3.21.0(typescript@5.1.3)
      typescript: 5.1.3
    transitivePeerDependencies:
      - supports-color
    dev: true

  /@typescript-eslint/utils@5.59.9(eslint@8.42.0)(typescript@5.1.3):
    resolution: {integrity: sha512-1PuMYsju/38I5Ggblaeb98TOoUvjhRvLpLa1DoTOFaLWqaXl/1iQ1eGurTXgBY58NUdtfTXKP5xBq7q9NDaLKg==}
    engines: {node: ^12.22.0 || ^14.17.0 || >=16.0.0}
    peerDependencies:
      eslint: ^6.0.0 || ^7.0.0 || ^8.0.0
    dependencies:
      '@eslint-community/eslint-utils': 4.4.0(eslint@8.42.0)
      '@types/json-schema': 7.0.12
      '@types/semver': 7.5.0
      '@typescript-eslint/scope-manager': 5.59.9
      '@typescript-eslint/types': 5.59.9
      '@typescript-eslint/typescript-estree': 5.59.9(typescript@5.1.3)
      eslint: 8.42.0
      eslint-scope: 5.1.1
      semver: 7.5.1
    transitivePeerDependencies:
      - supports-color
      - typescript
    dev: true

  /@typescript-eslint/visitor-keys@5.59.9:
    resolution: {integrity: sha512-bT7s0td97KMaLwpEBckbzj/YohnvXtqbe2XgqNvTl6RJVakY5mvENOTPvw5u66nljfZxthESpDozs86U+oLY8Q==}
    engines: {node: ^12.22.0 || ^14.17.0 || >=16.0.0}
    dependencies:
      '@typescript-eslint/types': 5.59.9
      eslint-visitor-keys: 3.4.1
    dev: true

  /@vercel/analytics@1.0.1:
    resolution: {integrity: sha512-Ux0c9qUfkcPqng3vrR0GTrlQdqNJ2JREn/2ydrVuKwM3RtMfF2mWX31Ijqo1opSjNAq6rK76PwtANw6kl6TAow==}
    dev: false

  /@vitest/expect@0.30.1:
    resolution: {integrity: sha512-c3kbEtN8XXJSeN81iDGq29bUzSjQhjES2WR3aColsS4lPGbivwLtas4DNUe0jD9gg/FYGIteqOenfU95EFituw==}
    dependencies:
      '@vitest/spy': 0.30.1
      '@vitest/utils': 0.30.1
      chai: 4.3.7
    dev: true

  /@vitest/runner@0.30.1:
    resolution: {integrity: sha512-W62kT/8i0TF1UBCNMRtRMOBWJKRnNyv9RrjIgdUryEe0wNpGZvvwPDLuzYdxvgSckzjp54DSpv1xUbv4BQ0qVA==}
    dependencies:
      '@vitest/utils': 0.30.1
      concordance: 5.0.4
      p-limit: 4.0.0
      pathe: 1.1.1
    dev: true

  /@vitest/snapshot@0.30.1:
    resolution: {integrity: sha512-fJZqKrE99zo27uoZA/azgWyWbFvM1rw2APS05yB0JaLwUIg9aUtvvnBf4q7JWhEcAHmSwbrxKFgyBUga6tq9Tw==}
    dependencies:
      magic-string: 0.30.0
      pathe: 1.1.1
      pretty-format: 27.5.1
    dev: true

  /@vitest/spy@0.30.1:
    resolution: {integrity: sha512-YfJeIf37GvTZe04ZKxzJfnNNuNSmTEGnla2OdL60C8od16f3zOfv9q9K0nNii0NfjDJRt/CVN/POuY5/zTS+BA==}
    dependencies:
      tinyspy: 2.1.1
    dev: true

  /@vitest/utils@0.30.1:
    resolution: {integrity: sha512-/c8Xv2zUVc+rnNt84QF0Y0zkfxnaGhp87K2dYJMLtLOIckPzuxLVzAtFCicGFdB4NeBHNzTRr1tNn7rCtQcWFA==}
    dependencies:
      concordance: 5.0.4
      loupe: 2.3.6
      pretty-format: 27.5.1
    dev: true

  /@webassemblyjs/ast@1.11.6:
    resolution: {integrity: sha512-IN1xI7PwOvLPgjcf180gC1bqn3q/QaOCwYUahIOhbYUu8KA/3tw2RT/T0Gidi1l7Hhj5D/INhJxiICObqpMu4Q==}
    dependencies:
      '@webassemblyjs/helper-numbers': 1.11.6
      '@webassemblyjs/helper-wasm-bytecode': 1.11.6

  /@webassemblyjs/floating-point-hex-parser@1.11.6:
    resolution: {integrity: sha512-ejAj9hfRJ2XMsNHk/v6Fu2dGS+i4UaXBXGemOfQ/JfQ6mdQg/WXtwleQRLLS4OvfDhv8rYnVwH27YJLMyYsxhw==}

  /@webassemblyjs/helper-api-error@1.11.6:
    resolution: {integrity: sha512-o0YkoP4pVu4rN8aTJgAyj9hC2Sv5UlkzCHhxqWj8butaLvnpdc2jOwh4ewE6CX0txSfLn/UYaV/pheS2Txg//Q==}

  /@webassemblyjs/helper-buffer@1.11.6:
    resolution: {integrity: sha512-z3nFzdcp1mb8nEOFFk8DrYLpHvhKC3grJD2ardfKOzmbmJvEf/tPIqCY+sNcwZIY8ZD7IkB2l7/pqhUhqm7hLA==}

  /@webassemblyjs/helper-numbers@1.11.6:
    resolution: {integrity: sha512-vUIhZ8LZoIWHBohiEObxVm6hwP034jwmc9kuq5GdHZH0wiLVLIPcMCdpJzG4C11cHoQ25TFIQj9kaVADVX7N3g==}
    dependencies:
      '@webassemblyjs/floating-point-hex-parser': 1.11.6
      '@webassemblyjs/helper-api-error': 1.11.6
      '@xtuc/long': 4.2.2

  /@webassemblyjs/helper-wasm-bytecode@1.11.6:
    resolution: {integrity: sha512-sFFHKwcmBprO9e7Icf0+gddyWYDViL8bpPjJJl0WHxCdETktXdmtWLGVzoHbqUcY4Be1LkNfwTmXOJUFZYSJdA==}

  /@webassemblyjs/helper-wasm-section@1.11.6:
    resolution: {integrity: sha512-LPpZbSOwTpEC2cgn4hTydySy1Ke+XEu+ETXuoyvuyezHO3Kjdu90KK95Sh9xTbmjrCsUwvWwCOQQNta37VrS9g==}
    dependencies:
      '@webassemblyjs/ast': 1.11.6
      '@webassemblyjs/helper-buffer': 1.11.6
      '@webassemblyjs/helper-wasm-bytecode': 1.11.6
      '@webassemblyjs/wasm-gen': 1.11.6

  /@webassemblyjs/ieee754@1.11.6:
    resolution: {integrity: sha512-LM4p2csPNvbij6U1f19v6WR56QZ8JcHg3QIJTlSwzFcmx6WSORicYj6I63f9yU1kEUtrpG+kjkiIAkevHpDXrg==}
    dependencies:
      '@xtuc/ieee754': 1.2.0

  /@webassemblyjs/leb128@1.11.6:
    resolution: {integrity: sha512-m7a0FhE67DQXgouf1tbN5XQcdWoNgaAuoULHIfGFIEVKA6tu/edls6XnIlkmS6FrXAquJRPni3ZZKjw6FSPjPQ==}
    dependencies:
      '@xtuc/long': 4.2.2

  /@webassemblyjs/utf8@1.11.6:
    resolution: {integrity: sha512-vtXf2wTQ3+up9Zsg8sa2yWiQpzSsMyXj0qViVP6xKGCUT8p8YJ6HqI7l5eCnWx1T/FYdsv07HQs2wTFbbof/RA==}

  /@webassemblyjs/wasm-edit@1.11.6:
    resolution: {integrity: sha512-Ybn2I6fnfIGuCR+Faaz7YcvtBKxvoLV3Lebn1tM4o/IAJzmi9AWYIPWpyBfU8cC+JxAO57bk4+zdsTjJR+VTOw==}
    dependencies:
      '@webassemblyjs/ast': 1.11.6
      '@webassemblyjs/helper-buffer': 1.11.6
      '@webassemblyjs/helper-wasm-bytecode': 1.11.6
      '@webassemblyjs/helper-wasm-section': 1.11.6
      '@webassemblyjs/wasm-gen': 1.11.6
      '@webassemblyjs/wasm-opt': 1.11.6
      '@webassemblyjs/wasm-parser': 1.11.6
      '@webassemblyjs/wast-printer': 1.11.6

  /@webassemblyjs/wasm-gen@1.11.6:
    resolution: {integrity: sha512-3XOqkZP/y6B4F0PBAXvI1/bky7GryoogUtfwExeP/v7Nzwo1QLcq5oQmpKlftZLbT+ERUOAZVQjuNVak6UXjPA==}
    dependencies:
      '@webassemblyjs/ast': 1.11.6
      '@webassemblyjs/helper-wasm-bytecode': 1.11.6
      '@webassemblyjs/ieee754': 1.11.6
      '@webassemblyjs/leb128': 1.11.6
      '@webassemblyjs/utf8': 1.11.6

  /@webassemblyjs/wasm-opt@1.11.6:
    resolution: {integrity: sha512-cOrKuLRE7PCe6AsOVl7WasYf3wbSo4CeOk6PkrjS7g57MFfVUF9u6ysQBBODX0LdgSvQqRiGz3CXvIDKcPNy4g==}
    dependencies:
      '@webassemblyjs/ast': 1.11.6
      '@webassemblyjs/helper-buffer': 1.11.6
      '@webassemblyjs/wasm-gen': 1.11.6
      '@webassemblyjs/wasm-parser': 1.11.6

  /@webassemblyjs/wasm-parser@1.11.6:
    resolution: {integrity: sha512-6ZwPeGzMJM3Dqp3hCsLgESxBGtT/OeCvCZ4TA1JUPYgmhAx38tTPR9JaKy0S5H3evQpO/h2uWs2j6Yc/fjkpTQ==}
    dependencies:
      '@webassemblyjs/ast': 1.11.6
      '@webassemblyjs/helper-api-error': 1.11.6
      '@webassemblyjs/helper-wasm-bytecode': 1.11.6
      '@webassemblyjs/ieee754': 1.11.6
      '@webassemblyjs/leb128': 1.11.6
      '@webassemblyjs/utf8': 1.11.6

  /@webassemblyjs/wast-printer@1.11.6:
    resolution: {integrity: sha512-JM7AhRcE+yW2GWYaKeHL5vt4xqee5N2WcezptmgyhNS+ScggqcT1OtXykhAb13Sn5Yas0j2uv9tHgrjwvzAP4A==}
    dependencies:
      '@webassemblyjs/ast': 1.11.6
      '@xtuc/long': 4.2.2

  /@xtuc/ieee754@1.2.0:
    resolution: {integrity: sha512-DX8nKgqcGwsc0eJSqYt5lwP4DH5FlHnmuWWBRy7X0NcaGR0ZtuyeESgMwTYVEtxmsNGY+qit4QYT/MIYTOTPeA==}

  /@xtuc/long@4.2.2:
    resolution: {integrity: sha512-NuHqBY1PB/D8xU6s/thBgOAiAP7HOYDQ32+BFZILJ8ivkUkAHQnWfn6WhL79Owj1qmUnoN/YPhktdIoucipkAQ==}

  /abab@2.0.6:
    resolution: {integrity: sha512-j2afSsaIENvHZN2B8GOpF566vZ5WVk5opAiMTvWgaQT8DkbOqsTfvNAvHoRGU2zzP8cPoqys+xHTRDWW8L+/BA==}

  /acorn-globals@7.0.1:
    resolution: {integrity: sha512-umOSDSDrfHbTNPuNpC2NSnnA3LUrqpevPb4T9jRx4MagXNS0rs+gwiTcAvqCRmsD6utzsrzNt+ebm00SNWiC3Q==}
    dependencies:
      acorn: 8.8.2
      acorn-walk: 8.2.0

  /acorn-import-assertions@1.9.0(acorn@8.8.2):
    resolution: {integrity: sha512-cmMwop9x+8KFhxvKrKfPYmN6/pKTYYHBqLa0DfvVZcKMJWNyWLnaqND7dx/qn66R7ewM1UX5XMaDVP5wlVTaVA==}
    peerDependencies:
      acorn: ^8
    dependencies:
      acorn: 8.8.2

  /acorn-jsx@5.3.2(acorn@8.8.2):
    resolution: {integrity: sha512-rq9s+JNhf0IChjtDXxllJ7g41oZk5SlXtp0LHwyA5cejwn7vKmKp4pPri6YEePv2PU65sAsegbXtIinmDFDXgQ==}
    peerDependencies:
      acorn: ^6.0.0 || ^7.0.0 || ^8.0.0
    dependencies:
      acorn: 8.8.2
    dev: true

  /acorn-walk@8.2.0:
    resolution: {integrity: sha512-k+iyHEuPgSw6SbuDpGQM+06HQUa04DZ3o+F6CSzXMvvI5KMvnaEqXe+YVe555R9nn6GPt404fos4wcgpw12SDA==}
    engines: {node: '>=0.4.0'}

  /acorn@8.8.2:
    resolution: {integrity: sha512-xjIYgE8HBrkpd/sJqOGNspf8uHG+NOHGOw6a/Urj8taM2EXfdNAH2oFcPeIFfsv3+kz/mJrS5VuMqbNLjCa2vw==}
    engines: {node: '>=0.4.0'}
    hasBin: true

  /agent-base@6.0.2:
    resolution: {integrity: sha512-RZNwNclF7+MS/8bDg70amg32dyeZGZxiDuQmZxKLAlQjr3jGyLx+4Kkk58UO7D2QdgFIQCovuSuZESne6RG6XQ==}
    engines: {node: '>= 6.0.0'}
    dependencies:
      debug: 4.3.4
    transitivePeerDependencies:
      - supports-color

  /aggregate-error@3.1.0:
    resolution: {integrity: sha512-4I7Td01quW/RpocfNayFdFVk1qSuoh0E7JrbRJ16nH01HhKFQ88INq9Sd+nd72zqRySlr9BmDA8xlEJ6vJMrYA==}
    engines: {node: '>=8'}
    dependencies:
      clean-stack: 2.2.0
      indent-string: 4.0.0
    dev: true

  /ajv-keywords@3.5.2(ajv@6.12.6):
    resolution: {integrity: sha512-5p6WTN0DdTGVQk6VjcEju19IgaHudalcfabD7yhDGeA6bcQnmL+CpveLJq/3hvfwd1aof6L386Ougkx6RfyMIQ==}
    peerDependencies:
      ajv: ^6.9.1
    dependencies:
      ajv: 6.12.6

  /ajv@6.12.6:
    resolution: {integrity: sha512-j3fVLgvTo527anyYyJOGTYJbG+vnnQYvE0m5mmkc1TK+nxAppkCLMIL0aZ4dblVCNoGShhm+kzE4ZUykBoMg4g==}
    dependencies:
      fast-deep-equal: 3.1.3
      fast-json-stable-stringify: 2.1.0
      json-schema-traverse: 0.4.1
      uri-js: 4.4.1

  /ansi-escapes@4.3.2:
    resolution: {integrity: sha512-gKXj5ALrKWQLsYG9jlTRmR/xKluxHV+Z9QEwNIgCfM1/uwPMCuzVVnh5mwTd+OuBZcwSIMbqssNWRm1lE51QaQ==}
    engines: {node: '>=8'}
    dependencies:
      type-fest: 0.21.3
    dev: true

  /ansi-regex@5.0.1:
    resolution: {integrity: sha512-quJQXlTSUGL2LH9SUXo8VwsY4soanhgo6LNSm84E1LBcE8s3O0wpdiRzyR9z/ZZJMlMWv37qOOb9pdJlMUEKFQ==}
    engines: {node: '>=8'}
    dev: true

  /ansi-regex@6.0.1:
    resolution: {integrity: sha512-n5M855fKb2SsfMIiFFoVrABHJC8QtHwVx+mHWP3QcEqBHYienj5dHSgjbxtC0WEZXYt4wcD6zrQElDPhFuZgfA==}
    engines: {node: '>=12'}
    dev: true

  /ansi-styles@3.2.1:
    resolution: {integrity: sha512-VT0ZI6kZRdTh8YyJw3SMbYm/u+NqfsAxEpWO0Pf9sq8/e94WxxOpPKx9FR1FlyCtOVDNOQ+8ntlqFxiRc+r5qA==}
    engines: {node: '>=4'}
    dependencies:
      color-convert: 1.9.3

  /ansi-styles@4.3.0:
    resolution: {integrity: sha512-zbB9rCJAT1rbjiVDb2hqKFHNYLxgtk8NURxZ3IZwD3F6NtxbXZQCnnSi1Lkx+IDohdPlFp222wVALIheZJQSEg==}
    engines: {node: '>=8'}
    dependencies:
      color-convert: 2.0.1
    dev: true

  /ansi-styles@5.2.0:
    resolution: {integrity: sha512-Cxwpt2SfTzTtXcfOlzGEee8O+c+MmUgGrNiBcXnuWxuFJHe6a5Hz7qwhwe5OgaSYI0IJvkLqWX1ASG+cJOkEiA==}
    engines: {node: '>=10'}
    dev: true

  /ansi-styles@6.2.1:
    resolution: {integrity: sha512-bN798gFfQX+viw3R7yrGWRqnrN2oRkEkUjjl4JNn4E8GxxbjtG3FbrEIIY3l8/hrwUwIeCZvi4QuOTP4MErVug==}
    engines: {node: '>=12'}
    dev: true

  /any-promise@1.3.0:
    resolution: {integrity: sha512-7UvmKalWRt1wgjL1RrGxoSJW/0QZFIegpeGvZG9kjp8vrRu55XTHbwnqq2GpXm9uLbcuhxm3IqX9OB4MZR1b2A==}
    dev: true

  /anymatch@3.1.3:
    resolution: {integrity: sha512-KMReFUr0B4t+D+OBkjR3KYqvocp2XaSzO55UcB6mgQMd3KbcE+mWTyvVV7D/zsdEbNnV6acZUutkiHQXvTr1Rw==}
    engines: {node: '>= 8'}
    dependencies:
      normalize-path: 3.0.0
      picomatch: 2.3.1
    dev: true

  /arg@5.0.2:
    resolution: {integrity: sha512-PYjyFOLKQ9y57JvQ6QLo8dAgNqswh8M1RMJYdQduT6xbWSgK36P/Z/v+p888pM69jMMfS8Xd8F6I1kQ/I9HUGg==}
    dev: true

  /argparse@2.0.1:
    resolution: {integrity: sha512-8+9WqebbFzpX9OR+Wa6O29asIogeRMzcGtAINdpMHHyAg10f05aSFVBbcEqGf/PXw1EjAZ+q2/bEBg3DvurK3Q==}
    dev: true

  /aria-query@5.1.3:
    resolution: {integrity: sha512-R5iJ5lkuHybztUfuOAznmboyjWq8O6sqNqtK7CLOqdydi54VNbORp49mb14KbWgG1QD3JFO9hJdZ+y4KutfdOQ==}
    dependencies:
      deep-equal: 2.2.1
    dev: true

  /array-buffer-byte-length@1.0.0:
    resolution: {integrity: sha512-LPuwb2P+NrQw3XhxGc36+XSvuBPopovXYTR9Ew++Du9Yb/bx5AzBfrIsBoj0EZUifjQU+sHL21sseZ3jerWO/A==}
    dependencies:
      call-bind: 1.0.2
      is-array-buffer: 3.0.2
    dev: true

  /array-includes@3.1.6:
    resolution: {integrity: sha512-sgTbLvL6cNnw24FnbaDyjmvddQ2ML8arZsgaJhoABMoplz/4QRhtrYS+alr1BUM1Bwp6dhx8vVCBSLG+StwOFw==}
    engines: {node: '>= 0.4'}
    dependencies:
      call-bind: 1.0.2
      define-properties: 1.2.0
      es-abstract: 1.21.2
      get-intrinsic: 1.2.1
      is-string: 1.0.7
    dev: true

  /array-union@2.1.0:
    resolution: {integrity: sha512-HGyxoOTYUyCM6stUe6EJgnd4EoewAI7zMdfqO+kGjnlZmBDz/cR5pf8r/cR4Wq60sL/p0IkcjUEEPwS3GFrIyw==}
    engines: {node: '>=8'}
    dev: true

  /array.prototype.flat@1.3.1:
    resolution: {integrity: sha512-roTU0KWIOmJ4DRLmwKd19Otg0/mT3qPNt0Qb3GWW8iObuZXxrjB/pzn0R3hqpRSWg4HCwqx+0vwOnWnvlOyeIA==}
    engines: {node: '>= 0.4'}
    dependencies:
      call-bind: 1.0.2
      define-properties: 1.2.0
      es-abstract: 1.21.2
      es-shim-unscopables: 1.0.0
    dev: true

  /array.prototype.flatmap@1.3.1:
    resolution: {integrity: sha512-8UGn9O1FDVvMNB0UlLv4voxRMze7+FpHyF5mSMRjWHUMlpoDViniy05870VlxhfgTnLbpuwTzvD76MTtWxB/mQ==}
    engines: {node: '>= 0.4'}
    dependencies:
      call-bind: 1.0.2
      define-properties: 1.2.0
      es-abstract: 1.21.2
      es-shim-unscopables: 1.0.0
    dev: true

  /array.prototype.tosorted@1.1.1:
    resolution: {integrity: sha512-pZYPXPRl2PqWcsUs6LOMn+1f1532nEoPTYowBtqLwAW+W8vSVhkIGnmOX1t/UQjD6YGI0vcD2B1U7ZFGQH9jnQ==}
    dependencies:
      call-bind: 1.0.2
      define-properties: 1.2.0
      es-abstract: 1.21.2
      es-shim-unscopables: 1.0.0
      get-intrinsic: 1.2.1
    dev: true

  /assertion-error@1.1.0:
    resolution: {integrity: sha512-jgsaNduz+ndvGyFt3uSuWqvy4lCnIJiovtouQN5JZHOKCS2QuhEdbcQHFhVksz2N2U9hXJo8odG7ETyWlEeuDw==}
    dev: true

  /ast-types-flow@0.0.7:
    resolution: {integrity: sha512-eBvWn1lvIApYMhzQMsu9ciLfkBY499mFZlNqG+/9WR7PVlroQw0vG30cOQQbaKz3sCEc44TAOu2ykzqXSNnwag==}
    dev: true

  /astral-regex@2.0.0:
    resolution: {integrity: sha512-Z7tMw1ytTXt5jqMcOP+OQteU1VuNK9Y02uuJtKQ1Sv69jXQKKg5cibLwGJow8yzZP+eAc18EmLGPal0bp36rvQ==}
    engines: {node: '>=8'}
    dev: true

  /asynckit@0.4.0:
    resolution: {integrity: sha512-Oei9OH4tRh0YqU3GxhX79dM/mwVgvbZJaSNaRk+bshkj0S5cfHcgYakreBjrHwatXKbz+IoIdYLxrKim2MjW0Q==}

  /autoprefixer@10.4.14(postcss@8.4.24):
    resolution: {integrity: sha512-FQzyfOsTlwVzjHxKEqRIAdJx9niO6VCBCoEwax/VLSoQF29ggECcPuBqUMZ+u8jCZOPSy8b8/8KnuFbp0SaFZQ==}
    engines: {node: ^10 || ^12 || >=14}
    hasBin: true
    peerDependencies:
      postcss: ^8.1.0
    dependencies:
      browserslist: 4.21.7
      caniuse-lite: 1.0.30001495
      fraction.js: 4.2.0
      normalize-range: 0.1.2
      picocolors: 1.0.0
      postcss: 8.4.24
      postcss-value-parser: 4.2.0
    dev: true

  /available-typed-arrays@1.0.5:
    resolution: {integrity: sha512-DMD0KiN46eipeziST1LPP/STfDU0sufISXmjSgvVsoU2tqxctQeASejWcfNtxYKqETM1UxQ8sp2OrSBWpHY6sw==}
    engines: {node: '>= 0.4'}
    dev: true

  /axe-core@4.7.2:
    resolution: {integrity: sha512-zIURGIS1E1Q4pcrMjp+nnEh+16G56eG/MUllJH8yEvw7asDo7Ac9uhC9KIH5jzpITueEZolfYglnCGIuSBz39g==}
    engines: {node: '>=4'}
    dev: true

  /axobject-query@3.1.1:
    resolution: {integrity: sha512-goKlv8DZrK9hUh975fnHzhNIO4jUnFCfv/dszV5VwUGDFjI6vQ2VwoyjYjYNEbBE8AH87TduWP5uyDR1D+Iteg==}
    dependencies:
      deep-equal: 2.2.1
    dev: true

  /babel-loader@8.3.0(@babel/core@7.22.5)(webpack@5.86.0):
    resolution: {integrity: sha512-H8SvsMF+m9t15HNLMipppzkC+Y2Yq+v3SonZyU70RBL/h1gxPkH08Ot8pEE9Z4Kd+czyWJClmFS8qzIP9OZ04Q==}
    engines: {node: '>= 8.9'}
    peerDependencies:
      '@babel/core': ^7.0.0
      webpack: '>=2'
    dependencies:
      '@babel/core': 7.22.5
      find-cache-dir: 3.3.2
      loader-utils: 2.0.4
      make-dir: 3.1.0
      schema-utils: 2.7.1
      webpack: 5.86.0(esbuild@0.17.19)
    dev: false

  /babel-plugin-superjson-next@0.4.5(next@13.4.4)(superjson@1.12.1):
    resolution: {integrity: sha512-k7S99Qpsbi3OSdlCMXEiklzxepM6QbYEIUsrjgSkpx+ksT0iNfdY2r1kCzBK2UjG8fLN6NZEKpDA8XpG2pbDSA==}
    engines: {node: '>=10'}
    peerDependencies:
      next: '>=9.0.0'
      superjson: 1.x
    dependencies:
      '@babel/helper-module-imports': 7.22.5
      '@babel/types': 7.22.5
      hoist-non-react-statics: 3.3.2
      next: 13.4.4(@babel/core@7.22.5)(react-dom@18.2.0)(react@18.2.0)
      superjson: 1.12.1
    dev: false

  /bail@2.0.2:
    resolution: {integrity: sha512-0xO6mYd7JB2YesxDKplafRpsiOzPt9V02ddPCLbY1xYGPOX24NTyN50qnUxgCPcSoYMhKpAuBTjQoRZCAkUDRw==}

  /balanced-match@1.0.2:
    resolution: {integrity: sha512-3oSeUO0TMV67hN1AmbXsK4yaqU7tjiHlbxRDZOpH0KW9+CeX4bRAaX0Anxt0tx2MrpRpWwQaPwIlISEJhYU5Pw==}
    dev: true

  /base64-js@1.5.1:
    resolution: {integrity: sha512-AKpaYlHn8t4SVbOHCy+b5+KKgvR4vrsD8vbvrbiQJps7fKDTkjkDry6ji0rUJjC0kzbNePLwzxq8iypo41qeWA==}
    dev: false

  /big-integer@1.6.51:
    resolution: {integrity: sha512-GPEid2Y9QU1Exl1rpO9B2IPJGHPSupF5GnVIP0blYvNOMer2bTvSWs1jGOUg04hTmu67nmLsQ9TBo1puaotBHg==}
    engines: {node: '>=0.6'}
    dev: true

  /big.js@5.2.2:
    resolution: {integrity: sha512-vyL2OymJxmarO8gxMr0mhChsO9QGwhynfuu4+MHTAW6czfq9humCB7rKpUjDd9YUiDPU4mzpyupFSvOClAwbmQ==}
    dev: false

  /binary-extensions@2.2.0:
    resolution: {integrity: sha512-jDctJ/IVQbZoJykoeHbhXpOlNBqGNcwXJKJog42E5HDPUwQTSdjCHdihjj0DlnheQ7blbT6dHOafNAiS8ooQKA==}
    engines: {node: '>=8'}
    dev: true

  /bl@4.1.0:
    resolution: {integrity: sha512-1W07cM9gS6DcLperZfFSj+bWLtaPGSOHWhPiGzXmvVJbRLdG82sH/Kn8EtW1VqWVA54AKf2h5k5BbnIbwF3h6w==}
    dependencies:
      buffer: 5.7.1
      inherits: 2.0.4
      readable-stream: 3.6.2
    dev: false

  /blueimp-md5@2.19.0:
    resolution: {integrity: sha512-DRQrD6gJyy8FbiE4s+bDoXS9hiW3Vbx5uCdwvcCf3zLHL+Iv7LtGHLpr+GZV8rHG8tK766FGYBwRbu8pELTt+w==}
    dev: true

  /bowser@2.11.0:
    resolution: {integrity: sha512-AlcaJBi/pqqJBIQ8U9Mcpc9i8Aqxn88Skv5d+xBX006BY5u8N3mGLHa5Lgppa7L/HfwgwLgZ6NYs+Ag6uUmJRA==}
    dev: false

  /bplist-parser@0.2.0:
    resolution: {integrity: sha512-z0M+byMThzQmD9NILRniCUXYsYpjwnlO8N5uCFaCqIOpqRsJCrQL9NK3JsD67CN5a08nF5oIL2bD6loTdHOuKw==}
    engines: {node: '>= 5.10.0'}
    dependencies:
      big-integer: 1.6.51
    dev: true

  /brace-expansion@1.1.11:
    resolution: {integrity: sha512-iCuPHDFgrHX7H2vEI/5xpz07zSHB00TpugqhmYtVmMO6518mCuRMoOYFldEBl0g187ufozdaHgWKcYFb61qGiA==}
    dependencies:
      balanced-match: 1.0.2
      concat-map: 0.0.1
    dev: true

  /braces@3.0.2:
    resolution: {integrity: sha512-b8um+L1RzM3WDSzvhm6gIz1yfTbBt6YTlcEKAvsmqCZZFw46z626lVj9j1yEPW33H5H+lBQpZMP1k8l+78Ha0A==}
    engines: {node: '>=8'}
    dependencies:
      fill-range: 7.0.1

  /browserslist@4.21.7:
    resolution: {integrity: sha512-BauCXrQ7I2ftSqd2mvKHGo85XR0u7Ru3C/Hxsy/0TkfCtjrmAbPdzLGasmoiBxplpDXlPvdjX9u7srIMfgasNA==}
    engines: {node: ^6 || ^7 || ^8 || ^9 || ^10 || ^11 || ^12 || >=13.7}
    hasBin: true
    dependencies:
      caniuse-lite: 1.0.30001495
      electron-to-chromium: 1.4.425
      node-releases: 2.0.12
      update-browserslist-db: 1.0.11(browserslist@4.21.7)

  /buffer-from@1.1.2:
    resolution: {integrity: sha512-E+XQCRwSbaaiChtv6k6Dwgc+bx+Bs6vuKJHHl5kox/BaKbhiXzqQOwK4cO22yElGp2OCmjwVhT3HmxgyPGnJfQ==}

  /buffer@5.7.1:
    resolution: {integrity: sha512-EHcyIPBQ4BSGlvjB16k5KgAJ27CIsHY/2JBmCRReo48y9rQ3MaUzWX3KVlBa4U7MyX02HdVj0K7C3WaB3ju7FQ==}
    dependencies:
      base64-js: 1.5.1
      ieee754: 1.2.1
    dev: false

  /bundle-name@3.0.0:
    resolution: {integrity: sha512-PKA4BeSvBpQKQ8iPOGCSiell+N8P+Tf1DlwqmYhpe2gAhKPHn8EYOxVT+ShuGmhg8lN8XiSlS80yiExKXrURlw==}
    engines: {node: '>=12'}
    dependencies:
      run-applescript: 5.0.0
    dev: true

  /bundle-require@4.0.1(esbuild@0.17.19):
    resolution: {integrity: sha512-9NQkRHlNdNpDBGmLpngF3EFDcwodhMUuLz9PaWYciVcQF9SE4LFjM2DB/xV1Li5JiuDMv7ZUWuC3rGbqR0MAXQ==}
    engines: {node: ^12.20.0 || ^14.13.1 || >=16.0.0}
    peerDependencies:
      esbuild: '>=0.17'
    dependencies:
      esbuild: 0.17.19
      load-tsconfig: 0.2.5
    dev: true

  /busboy@1.6.0:
    resolution: {integrity: sha512-8SFQbg/0hQ9xy3UNTB0YEnsNBbWfhf7RtnzpL7TkBiTBRfrQ9Fxcnz7VJsleJpyp6rVLvXiuORqjlHi5q+PYuA==}
    engines: {node: '>=10.16.0'}
    dependencies:
      streamsearch: 1.1.0
    dev: false

  /bytes@3.1.2:
    resolution: {integrity: sha512-/Nf7TyzTx6S3yRJObOAV7956r8cr2+Oj8AC5dt8wSP3BQAoeX58NoHyCU8P8zGkNXStjTSi6fzO6F0pBdcYbEg==}
    engines: {node: '>= 0.8'}
    dev: false

  /cac@6.7.14:
    resolution: {integrity: sha512-b6Ilus+c3RrdDk+JhLKUAQfzzgLEPy6wcXqS7f/xe1EETvsDP6GORG7SFuOs6cID5YkqchW/LXZbX5bc8j7ZcQ==}
    engines: {node: '>=8'}
    dev: true

  /call-bind@1.0.2:
    resolution: {integrity: sha512-7O+FbCihrB5WGbFYesctwmTKae6rOiIzmz1icreWJ+0aA7LJfuqhEso2T9ncpcFtzMQtzXf2QGGueWJGTYsqrA==}
    dependencies:
      function-bind: 1.1.1
      get-intrinsic: 1.2.1

  /callsites@3.1.0:
    resolution: {integrity: sha512-P8BjAsXvZS+VIDUI11hHCQEv74YT67YUi5JJFNWIqL235sBmjX4+qx9Muvls5ivyNENctx46xQLQ3aTuE7ssaQ==}
    engines: {node: '>=6'}
    dev: true

  /camelcase-css@2.0.1:
    resolution: {integrity: sha512-QOSvevhslijgYwRx6Rv7zKdMF8lbRmx+uQGx2+vDc+KI/eBnsy9kit5aj23AgGu3pa4t9AgwbnXWqS+iOY+2aA==}
    engines: {node: '>= 6'}
    dev: true

  /caniuse-lite@1.0.30001495:
    resolution: {integrity: sha512-F6x5IEuigtUfU5ZMQK2jsy5JqUUlEFRVZq8bO2a+ysq5K7jD6PPc9YXZj78xDNS3uNchesp1Jw47YXEqr+Viyg==}

  /canvas-hypertxt@1.0.1:
    resolution: {integrity: sha512-QhHQJT/4Rbs6P5XjvJpfAoCMA9K8lhCepLkYwvnALozEqBEXJ/6wGaImJiPgQneHeWq7NFgA8mrU1qzWT8QTTQ==}
    dev: false

  /chai@4.3.7:
    resolution: {integrity: sha512-HLnAzZ2iupm25PlN0xFreAlBA5zaBSv3og0DdeGA4Ar6h6rJ3A0rolRUKJhSF2V10GZKDgWF/VmAEsNWjCRB+A==}
    engines: {node: '>=4'}
    dependencies:
      assertion-error: 1.1.0
      check-error: 1.0.2
      deep-eql: 4.1.3
      get-func-name: 2.0.0
      loupe: 2.3.6
      pathval: 1.1.1
      type-detect: 4.0.8
    dev: true

  /chalk@2.4.2:
    resolution: {integrity: sha512-Mti+f9lpJNcwF4tWV8/OrTTtF1gZi+f8FqlyAdouralcFWFQWF2+NgCHShjkCb+IFBLq9buZwE1xckQU4peSuQ==}
    engines: {node: '>=4'}
    dependencies:
      ansi-styles: 3.2.1
      escape-string-regexp: 1.0.5
      supports-color: 5.5.0

  /chalk@4.1.2:
    resolution: {integrity: sha512-oKnbhFyRIXpUuez8iBMmyEa4nbj4IOQyuhc/wy9kY7/WVPcwIO9VA668Pu8RkO7+0G76SLROeyw9CpQ061i4mA==}
    engines: {node: '>=10'}
    dependencies:
      ansi-styles: 4.3.0
      supports-color: 7.2.0
    dev: true

  /chalk@5.2.0:
    resolution: {integrity: sha512-ree3Gqw/nazQAPuJJEy+avdl7QfZMcUvmHIKgEZkGL+xOBzRvup5Hxo6LHuMceSxOabuJLJm5Yp/92R9eMmMvA==}
    engines: {node: ^12.17.0 || ^14.13 || >=16.0.0}
    dev: true

  /character-entities@2.0.2:
    resolution: {integrity: sha512-shx7oQ0Awen/BRIdkjkvz54PnEEI/EjwXDSIZp86/KKdbafHh1Df/RYGBhn4hbe2+uKC9FnT5UCEdyPz3ai9hQ==}
    dev: false

  /check-error@1.0.2:
    resolution: {integrity: sha512-BrgHpW9NURQgzoNyjfq0Wu6VFO6D7IZEmJNdtgNqpzGG8RuNFHt2jQxWlAs4HMe119chBnv+34syEZtc6IhLtA==}
    dev: true

  /chokidar@3.5.3:
    resolution: {integrity: sha512-Dr3sfKRP6oTcjf2JmUmFJfeVMvXBdegxB0iVQ5eb2V10uFJUCAS8OByZdVAyVb8xXNz3GjjTgj9kLWsZTqE6kw==}
    engines: {node: '>= 8.10.0'}
    dependencies:
      anymatch: 3.1.3
      braces: 3.0.2
      glob-parent: 5.1.2
      is-binary-path: 2.1.0
      is-glob: 4.0.3
      normalize-path: 3.0.0
      readdirp: 3.6.0
    optionalDependencies:
      fsevents: 2.3.2
    dev: true

  /chownr@1.1.4:
    resolution: {integrity: sha512-jJ0bqzaylmJtVnNgzTeSOs8DPavpbYgEr/b0YL8/2GO3xJEhInFmhKMUnEJQjZumK7KXGFhUy89PrsJWlakBVg==}
    dev: false

  /chrome-trace-event@1.0.3:
    resolution: {integrity: sha512-p3KULyQg4S7NIHixdwbGX+nFHkoBiA4YQmyWtjb8XngSKV124nJmRysgAeujbUVb15vh+RvFUfCPqU7rXk+hZg==}
    engines: {node: '>=6.0'}

  /clean-stack@2.2.0:
    resolution: {integrity: sha512-4diC9HaTE+KRAMWhDhrGOECgWZxoevMc5TlkObMqNSsVU62PYzXZ/SMTjzyGAFF1YusgxGcSWTEXBhp0CPwQ1A==}
    engines: {node: '>=6'}
    dev: true

  /cli-cursor@3.1.0:
    resolution: {integrity: sha512-I/zHAwsKf9FqGoXM4WWRACob9+SNukZTd94DWF57E4toouRulbCxcUh6RKUEOQlYTHJnzkPMySvPNaaSLNfLZw==}
    engines: {node: '>=8'}
    dependencies:
      restore-cursor: 3.1.0
    dev: true

  /cli-truncate@2.1.0:
    resolution: {integrity: sha512-n8fOixwDD6b/ObinzTrp1ZKFzbgvKZvuz/TvejnLn1aQfC6r52XEx85FmuC+3HI+JM7coBRXUvNqEU2PHVrHpg==}
    engines: {node: '>=8'}
    dependencies:
      slice-ansi: 3.0.0
      string-width: 4.2.3
    dev: true

  /cli-truncate@3.1.0:
    resolution: {integrity: sha512-wfOBkjXteqSnI59oPcJkcPl/ZmwvMMOj340qUIY1SKZCv0B9Cf4D4fAucRkIKQmsIuYK3x1rrgU7MeGRruiuiA==}
    engines: {node: ^12.20.0 || ^14.13.1 || >=16.0.0}
    dependencies:
      slice-ansi: 5.0.0
      string-width: 5.1.2
    dev: true

  /client-only@0.0.1:
    resolution: {integrity: sha512-IV3Ou0jSMzZrd3pZ48nLkT9DA7Ag1pnPzaiQhpW7c3RbcqqzvzzVu+L8gfqMp/8IM2MQtSiqaCxrrcfu8I8rMA==}
    dev: false

  /clone@2.1.2:
    resolution: {integrity: sha512-3Pe/CF1Nn94hyhIYpjtiLhdCoEoz0DqQ+988E9gmeEdQZlojxnOb74wctFyuwWQHzqyf9X7C7MG8juUpqBJT8w==}
    engines: {node: '>=0.8'}
    dev: false

  /clsx@1.2.1:
    resolution: {integrity: sha512-EcR6r5a8bj6pu3ycsa/E/cKVGuTgZJZdsyUYHOksG/UHIiKfjxzRxYJpyVBwYaQeOvghal9fcc4PidlgzugAQg==}
    engines: {node: '>=6'}
    dev: false

  /color-convert@1.9.3:
    resolution: {integrity: sha512-QfAUtd+vFdAtFQcC8CCyYt1fYWxSqAiK2cSD6zDB8N3cpsEBAvRxp9zOGg6G/SHHJYAT88/az/IuDGALsNVbGg==}
    dependencies:
      color-name: 1.1.3

  /color-convert@2.0.1:
    resolution: {integrity: sha512-RRECPsj7iu/xb5oKYcsFHSppFNnsj/52OVTRKb4zP5onXwVF3zVmmToNcOfGC+CRDpfK/U584fMg38ZHCaElKQ==}
    engines: {node: '>=7.0.0'}
    dependencies:
      color-name: 1.1.4

  /color-name@1.1.3:
    resolution: {integrity: sha512-72fSenhMw2HZMTVHeCA9KCmpEIbzWiQsjN+BHcBbS9vr1mtt+vJjPdksIBNUmKAW8TFUDPJK5SUU3QhE9NEXDw==}

  /color-name@1.1.4:
    resolution: {integrity: sha512-dOy+3AuW3a2wNbZHIuMZpTcgjGuLU/uBL/ubcZF9OXbDo8ff4O8yVp5Bf0efS8uEoYo5q4Fx7dY9OgQGXgAsQA==}

  /color-string@1.9.1:
    resolution: {integrity: sha512-shrVawQFojnZv6xM40anx4CkoDP+fZsw/ZerEMsW/pyzsRbElpsL/DBVW7q3ExxwusdNXI3lXpuhEZkzs8p5Eg==}
    dependencies:
      color-name: 1.1.4
      simple-swizzle: 0.2.2
    dev: false

  /color@4.2.3:
    resolution: {integrity: sha512-1rXeuUUiGGrykh+CeBdu5Ie7OJwinCgQY0bc7GCRxy5xVHy+moaqkpL/jqQq0MtQOeYcrqEz4abc5f0KtU7W4A==}
    engines: {node: '>=12.5.0'}
    dependencies:
      color-convert: 2.0.1
      color-string: 1.9.1
    dev: false

  /colorette@2.0.20:
    resolution: {integrity: sha512-IfEDxwoWIjkeXL1eXcDiow4UbKjhLdq6/EuSVR9GMN7KVH3r9gQ83e73hsz1Nd1T3ijd5xv1wcWRYO+D6kCI2w==}
    dev: true

  /combined-stream@1.0.8:
    resolution: {integrity: sha512-FQN4MRfuJeHf7cBbBMJFXhKSDq+2kAArBlmRBvcvFE5BB1HZKXtSFASDhdlz9zOYwxh8lDdnvmMOe/+5cdoEdg==}
    engines: {node: '>= 0.8'}
    dependencies:
      delayed-stream: 1.0.0

  /comma-separated-tokens@2.0.3:
    resolution: {integrity: sha512-Fu4hJdvzeylCfQPp9SGWidpzrMs7tTrlu6Vb8XGaRGck8QSNZJJp538Wrb60Lax4fPwR64ViY468OIUTbRlGZg==}
    dev: false

  /commander@10.0.1:
    resolution: {integrity: sha512-y4Mg2tXshplEbSGzx7amzPwKKOCGuoSRP/CjEdwwk0FOGlUbq6lKuoyDZTNZkmxHdJtp54hdfY/JUrdL7Xfdug==}
    engines: {node: '>=14'}
    dev: true

  /commander@2.20.3:
    resolution: {integrity: sha512-GpVkmM8vF2vQUkj2LvZmD35JxeJOLCwJ9cUkugyk2nuhbv3+mJvpLYYt+0+USMxE+oj+ey/lJEnhZw75x/OMcQ==}

  /commander@4.1.1:
    resolution: {integrity: sha512-NOKm8xhkzAjzFx8B2v5OAHT+u5pRQc2UCa2Vq9jYL/31o2wi9mxBA7LIFs3sV5VSC49z6pEhfbMULvShKj26WA==}
    engines: {node: '>= 6'}
    dev: true

  /commondir@1.0.1:
    resolution: {integrity: sha512-W9pAhw0ja1Edb5GVdIF1mjZw/ASI0AlShXM83UUGe2DVr5TdAPEA1OA8m/g8zWp9x6On7gqufY+FatDbC3MDQg==}
    dev: false

  /compute-scroll-into-view@3.0.3:
    resolution: {integrity: sha512-nadqwNxghAGTamwIqQSG433W6OADZx2vCo3UXHNrzTRHK/htu+7+L0zhjEoaeaQVNAi3YgqWDv8+tzf0hRfR+A==}
    dev: false

  /concat-map@0.0.1:
    resolution: {integrity: sha512-/Srv4dswyQNBfohGpz9o6Yb3Gz3SrUDqBH5rTuhGR7ahtlbYKnVxw2bCFMRljaA7EXHaXZ8wsHdodFvbkhKmqg==}
    dev: true

  /concordance@5.0.4:
    resolution: {integrity: sha512-OAcsnTEYu1ARJqWVGwf4zh4JDfHZEaSNlNccFmt8YjB2l/n19/PF2viLINHc57vO4FKIAFl2FWASIGZZWZ2Kxw==}
    engines: {node: '>=10.18.0 <11 || >=12.14.0 <13 || >=14'}
    dependencies:
      date-time: 3.1.0
      esutils: 2.0.3
      fast-diff: 1.3.0
      js-string-escape: 1.0.1
      lodash: 4.17.21
      md5-hex: 3.0.1
      semver: 7.5.1
      well-known-symbols: 2.0.0
    dev: true

  /convert-source-map@1.9.0:
    resolution: {integrity: sha512-ASFBup0Mz1uyiIjANan1jzLQami9z1PoYSZCiiYW2FczPbenXc45FZdBZLzOT+r6+iciuEModtmCti+hjaAk0A==}

  /cookie@0.5.0:
    resolution: {integrity: sha512-YZ3GUyn/o8gfKJlnlX7g7xq4gyO6OSuhGPKaaGssGB2qgDUS0gPgtTvoyZLTt9Ab6dC4hfc9dV5arkvc/OCmrw==}
    engines: {node: '>= 0.6'}
    dev: false

  /copy-anything@3.0.5:
    resolution: {integrity: sha512-yCEafptTtb4bk7GLEQoM8KVJpxAfdBJYaXyzQEgQQQgYrZiDp8SJmGKlYza6CYjEDNstAdNdKA3UuoULlEbS6w==}
    engines: {node: '>=12.13'}
    dependencies:
      is-what: 4.1.15
    dev: false

  /country-list@2.3.0:
    resolution: {integrity: sha512-qZk66RlmQm7fQjMYWku1AyjlKPogjPEorAZJG88owPExoPV8EsyCcuFLvO2afTXHEhi9liVOoyd+5A6ZS5QwaA==}
    dev: false

  /cross-spawn@6.0.5:
    resolution: {integrity: sha512-eTVLrBSt7fjbDygz805pMnstIs2VTBNkRm0qxZd+M7A5XDdxVRWO5MxGBXZhjY4cqLYLdtrGqRf8mBPmzwSpWQ==}
    engines: {node: '>=4.8'}
    dependencies:
      nice-try: 1.0.5
      path-key: 2.0.1
      semver: 5.7.1
      shebang-command: 1.2.0
      which: 1.3.1
    dev: true

  /cross-spawn@7.0.3:
    resolution: {integrity: sha512-iRDPJKUPVEND7dHPO8rkbOnPpyDygcDFtWjpeWNCgy8WP2rXcxXL8TskReQl6OrB2G7+UJrags1q15Fudc7G6w==}
    engines: {node: '>= 8'}
    dependencies:
      path-key: 3.1.1
      shebang-command: 2.0.0
      which: 2.0.2
    dev: true

  /cssesc@3.0.0:
    resolution: {integrity: sha512-/Tb/JcjK111nNScGob5MNtsntNM1aCNUDipB/TkwZFhyDrrE47SOx/18wF2bbjgc3ZzCSKW1T5nt5EbFoAz/Vg==}
    engines: {node: '>=4'}
    hasBin: true
    dev: true

  /cssstyle@3.0.0:
    resolution: {integrity: sha512-N4u2ABATi3Qplzf0hWbVCdjenim8F3ojEXpBDF5hBpjzW182MjNGLqfmQ0SkSPeQ+V86ZXgeH8aXj6kayd4jgg==}
    engines: {node: '>=14'}
    dependencies:
      rrweb-cssom: 0.6.0

  /csstype@3.1.2:
    resolution: {integrity: sha512-I7K1Uu0MBPzaFKg4nI5Q7Vs2t+3gWWW648spaF+Rg7pI9ds18Ugn+lvg4SHczUdKlHI5LWBXyqfS8+DufyBsgQ==}

  /csv-stringify@6.4.0:
    resolution: {integrity: sha512-HQsw0QXiN5fdlO+R8/JzCZnR3Fqp8E87YVnhHlaPtNGJjt6ffbV0LpOkieIb1x6V1+xt878IYq77SpXHWAqKkA==}
    dev: false

  /damerau-levenshtein@1.0.8:
    resolution: {integrity: sha512-sdQSFB7+llfUcQHUQO3+B8ERRj0Oa4w9POWMI/puGtuf7gFywGmkaLCElnudfTiKZV+NvHqL0ifzdrI8Ro7ESA==}
    dev: true

  /data-uri-to-buffer@4.0.1:
    resolution: {integrity: sha512-0R9ikRb668HB7QDxT1vkpuUBtqc53YyAwMwGeUFKRojY/NWKvdZ+9UYtRfGmhqNbRkTSVpMbmyhXipFFv2cb/A==}
    engines: {node: '>= 12'}
    dev: false

  /data-urls@4.0.0:
    resolution: {integrity: sha512-/mMTei/JXPqvFqQtfyTowxmJVwr2PVAeCcDxyFf6LhoOu/09TX2OX3kb2wzi4DMXcfj4OItwDOnhl5oziPnT6g==}
    engines: {node: '>=14'}
    dependencies:
      abab: 2.0.6
      whatwg-mimetype: 3.0.0
      whatwg-url: 12.0.1

  /date-fns@2.30.0:
    resolution: {integrity: sha512-fnULvOpxnC5/Vg3NCiWelDsLiUc9bRwAPs/+LfTLNvetFCtCTN+yQz15C/fs4AwX1R9K5GLtLfn8QW+dWisaAw==}
    engines: {node: '>=0.11'}
    dependencies:
      '@babel/runtime': 7.22.5
    dev: false

  /date-time@3.1.0:
    resolution: {integrity: sha512-uqCUKXE5q1PNBXjPqvwhwJf9SwMoAHBgWJ6DcrnS5o+W2JOiIILl0JEdVD8SGujrNS02GGxgwAg2PN2zONgtjg==}
    engines: {node: '>=6'}
    dependencies:
      time-zone: 1.0.0
    dev: true

  /debug@2.6.9:
    resolution: {integrity: sha512-bC7ElrdJaJnPbAP+1EotYvqZsb3ecl5wi6Bfi6BJTUcNowp6cvspg0jXznRTKDjm/E7AdgFBVeAPVMNcKGsHMA==}
    peerDependencies:
      supports-color: '*'
    peerDependenciesMeta:
      supports-color:
        optional: true
    dependencies:
      ms: 2.0.0
    dev: false

  /debug@3.2.7:
    resolution: {integrity: sha512-CFjzYYAi4ThfiQvizrFQevTTXHtnCqWfe7x1AhgEscTz6ZbLbfoLRLPugTQyBth6f8ZERVUSyWHFD/7Wu4t1XQ==}
    peerDependencies:
      supports-color: '*'
    peerDependenciesMeta:
      supports-color:
        optional: true
    dependencies:
      ms: 2.1.3

  /debug@4.3.4:
    resolution: {integrity: sha512-PRWFHuSU3eDtQJPvnNY7Jcket1j0t5OuOsFzPPzsekD52Zl8qUfFIPEiswXqIvHWGVHOgX+7G/vCNNhehwxfkQ==}
    engines: {node: '>=6.0'}
    peerDependencies:
      supports-color: '*'
    peerDependenciesMeta:
      supports-color:
        optional: true
    dependencies:
      ms: 2.1.2

  /decimal.js@10.4.3:
    resolution: {integrity: sha512-VBBaLc1MgL5XpzgIP7ny5Z6Nx3UrRkIViUkPUdtl9aya5amy3De1gsUUSB1g3+3sExYNjCAsAznmukyxCb1GRA==}

  /decode-named-character-reference@1.0.2:
    resolution: {integrity: sha512-O8x12RzrUF8xyVcY0KJowWsmaJxQbmy0/EtnNtHRpsOcT7dFk5W598coHqBVpmWo1oQQfsCqfCmkZN5DJrZVdg==}
    dependencies:
      character-entities: 2.0.2
    dev: false

  /decompress-response@6.0.0:
    resolution: {integrity: sha512-aW35yZM6Bb/4oJlZncMH2LCoZtJXTRxES17vE3hoRiowU2kWHaJKFkSBDnDR+cm9J+9QhXmREyIfv0pji9ejCQ==}
    engines: {node: '>=10'}
    dependencies:
      mimic-response: 3.1.0
    dev: false

  /deep-eql@4.1.3:
    resolution: {integrity: sha512-WaEtAOpRA1MQ0eohqZjpGD8zdI0Ovsm8mmFhaDN8dvDZzyoUMcYDnf5Y6iu7HTXxf8JDS23qWa4a+hKCDyOPzw==}
    engines: {node: '>=6'}
    dependencies:
      type-detect: 4.0.8
    dev: true

  /deep-equal@1.1.1:
    resolution: {integrity: sha512-yd9c5AdiqVcR+JjcwUQb9DkhJc8ngNr0MahEBGvDiJw8puWab2yZlh+nkasOnZP+EGTAP6rRp2JzJhJZzvNF8g==}
    dependencies:
      is-arguments: 1.1.1
      is-date-object: 1.0.5
      is-regex: 1.1.4
      object-is: 1.1.5
      object-keys: 1.1.1
      regexp.prototype.flags: 1.5.0
    dev: false

  /deep-equal@2.2.1:
    resolution: {integrity: sha512-lKdkdV6EOGoVn65XaOsPdH4rMxTZOnmFyuIkMjM1i5HHCbfjC97dawgTAy0deYNfuqUqW+Q5VrVaQYtUpSd6yQ==}
    dependencies:
      array-buffer-byte-length: 1.0.0
      call-bind: 1.0.2
      es-get-iterator: 1.1.3
      get-intrinsic: 1.2.1
      is-arguments: 1.1.1
      is-array-buffer: 3.0.2
      is-date-object: 1.0.5
      is-regex: 1.1.4
      is-shared-array-buffer: 1.0.2
      isarray: 2.0.5
      object-is: 1.1.5
      object-keys: 1.1.1
      object.assign: 4.1.4
      regexp.prototype.flags: 1.5.0
      side-channel: 1.0.4
      which-boxed-primitive: 1.0.2
      which-collection: 1.0.1
      which-typed-array: 1.1.9
    dev: true

  /deep-extend@0.6.0:
    resolution: {integrity: sha512-LOHxIOaPYdHlJRtCQfDIVZtfw/ufM8+rVj649RIHzcm/vGwQRXFt6OPqIFWsm2XEMrNIEtWR64sY1LEKD2vAOA==}
    engines: {node: '>=4.0.0'}
    dev: false

  /deep-is@0.1.4:
    resolution: {integrity: sha512-oIPzksmTg4/MriiaYGO+okXDT7ztn/w3Eptv/+gSIdMdKsJo0u4CfYNFJPy+4SKMuCqGw2wxnA+URMg3t8a/bQ==}

  /default-browser-id@3.0.0:
    resolution: {integrity: sha512-OZ1y3y0SqSICtE8DE4S8YOE9UZOJ8wO16fKWVP5J1Qz42kV9jcnMVFrEE/noXb/ss3Q4pZIH79kxofzyNNtUNA==}
    engines: {node: '>=12'}
    dependencies:
      bplist-parser: 0.2.0
      untildify: 4.0.0
    dev: true

  /default-browser@4.0.0:
    resolution: {integrity: sha512-wX5pXO1+BrhMkSbROFsyxUm0i/cJEScyNhA4PPxc41ICuv05ZZB/MX28s8aZx6xjmatvebIapF6hLEKEcpneUA==}
    engines: {node: '>=14.16'}
    dependencies:
      bundle-name: 3.0.0
      default-browser-id: 3.0.0
      execa: 7.1.1
      titleize: 3.0.0
    dev: true

  /define-lazy-prop@3.0.0:
    resolution: {integrity: sha512-N+MeXYoqr3pOgn8xfyRPREN7gHakLYjhsHhWGT3fWAiL4IkAt0iDw14QiiEm2bE30c5XX5q0FtAA3CK5f9/BUg==}
    engines: {node: '>=12'}
    dev: true

  /define-properties@1.2.0:
    resolution: {integrity: sha512-xvqAVKGfT1+UAvPwKTVw/njhdQ8ZhXK4lI0bCIuCMrp2up9nPnaDftrLtmpTazqd1o+UY4zgzU+avtMbDP+ldA==}
    engines: {node: '>= 0.4'}
    dependencies:
      has-property-descriptors: 1.0.0
      object-keys: 1.1.1

  /delayed-stream@1.0.0:
    resolution: {integrity: sha512-ZySD7Nf91aLB0RxL4KGrKHBXl7Eds1DAmEdcoVawXnLD7SDhpNgtuII2aAkg7a7QS41jxPSZ17p4VdGnMHk3MQ==}
    engines: {node: '>=0.4.0'}

  /depd@2.0.0:
    resolution: {integrity: sha512-g7nH6P6dyDioJogAAGprGpCtVImJhpPk/roCzdb3fIh61/s/nPsfR6onyMwkCAR/OlC3yBC0lESvUoQEAssIrw==}
    engines: {node: '>= 0.8'}
    dev: false

  /dequal@2.0.3:
    resolution: {integrity: sha512-0je+qPKHEMohvfRTCEo3CrPG6cAzAYgmzKyxRiYSSDkS6eGJdyVJm7WaYA5ECaAD9wLB2T4EEeymA5aFVcYXCA==}
    engines: {node: '>=6'}
    dev: false

  /detect-libc@2.0.1:
    resolution: {integrity: sha512-463v3ZeIrcWtdgIg6vI6XUncguvr2TnGl4SzDXinkt9mSLpBJKXT3mW6xT3VQdDN11+WVs29pgvivTc4Lp8v+w==}
    engines: {node: '>=8'}
    dev: false

  /didyoumean@1.2.2:
    resolution: {integrity: sha512-gxtyfqMg7GKyhQmb056K7M3xszy/myH8w+B4RT+QXBQsvAOdc3XymqDDPHx1BgPgsdAA5SIifona89YtRATDzw==}
    dev: true

  /diff@5.1.0:
    resolution: {integrity: sha512-D+mk+qE8VC/PAUrlAU34N+VfXev0ghe5ywmpqrawphmVZc1bEfn56uo9qpyGp1p4xpzOHkSW4ztBd6L7Xx4ACw==}
    engines: {node: '>=0.3.1'}
    dev: false

  /dir-glob@3.0.1:
    resolution: {integrity: sha512-WkrWp9GR4KXfKGYzOLmTuGVi1UWFfws377n9cc55/tb6DuqyF6pcQ5AbiHEshaDpY9v6oaSr2XCDidGmMwdzIA==}
    engines: {node: '>=8'}
    dependencies:
      path-type: 4.0.0
    dev: true

  /dlv@1.1.3:
    resolution: {integrity: sha512-+HlytyjlPKnIG8XuRG8WvmBP8xs8P71y+SKKS6ZXWoEgLuePxtDoUEiH7WkdePWrQ5JBpE6aoVqfZfJUQkjXwA==}
    dev: true

  /doctrine@2.1.0:
    resolution: {integrity: sha512-35mSku4ZXK0vfCuHEDAwt55dg2jNajHZ1odvF+8SSr82EsZY4QmXfuWso8oEd8zRhVObSN18aM0CjSdoBX7zIw==}
    engines: {node: '>=0.10.0'}
    dependencies:
      esutils: 2.0.3
    dev: true

  /doctrine@3.0.0:
    resolution: {integrity: sha512-yS+Q5i3hBf7GBkd4KG8a7eBNNWNGLTaEwwYWUijIYM7zrlYDM0BFXHjjPWlWZ1Rg7UaddZeIDmi9jF3HmqiQ2w==}
    engines: {node: '>=6.0.0'}
    dependencies:
      esutils: 2.0.3
    dev: true

  /dom-serializer@2.0.0:
    resolution: {integrity: sha512-wIkAryiqt/nV5EQKqQpo3SToSOV9J0DnbJqwK7Wv/Trc92zIAYZ4FlMu+JPFW1DfGFt81ZTCGgDEabffXeLyJg==}
    dependencies:
      domelementtype: 2.3.0
      domhandler: 5.0.3
      entities: 4.5.0
    dev: false

  /dom7@4.0.6:
    resolution: {integrity: sha512-emjdpPLhpNubapLFdjNL9tP06Sr+GZkrIHEXLWvOGsytACUrkbeIdjO5g77m00BrHTznnlcNqgmn7pCN192TBA==}
    dependencies:
      ssr-window: 4.0.2
    dev: false

  /domelementtype@2.3.0:
    resolution: {integrity: sha512-OLETBj6w0OsagBwdXnPdN0cnMfF9opN69co+7ZrbfPGrdpPVNBUj02spi6B1N7wChLQiPn4CSH/zJvXw56gmHw==}
    dev: false

  /domexception@4.0.0:
    resolution: {integrity: sha512-A2is4PLG+eeSfoTMA95/s4pvAoSo2mKtiM5jlHkAVewmiO8ISFTFKZjH7UAM1Atli/OT/7JHOrJRJiMKUZKYBw==}
    engines: {node: '>=12'}
    dependencies:
      webidl-conversions: 7.0.0

  /domhandler@5.0.3:
    resolution: {integrity: sha512-cgwlv/1iFQiFnU96XXgROh8xTeetsnJiDsTc7TYCLFd9+/WNkIqPTxiM/8pSd8VIrhXGTf1Ny1q1hquVqDJB5w==}
    engines: {node: '>= 4'}
    dependencies:
      domelementtype: 2.3.0
    dev: false

  /dompurify@3.0.3:
    resolution: {integrity: sha512-axQ9zieHLnAnHh0sfAamKYiqXMJAVwu+LM/alQ7WDagoWessyWvMSFyW65CqF3owufNu8HBcE4cM2Vflu7YWcQ==}
    dev: false

  /domutils@3.1.0:
    resolution: {integrity: sha512-H78uMmQtI2AhgDJjWeQmHwJJ2bLPD3GMmO7Zja/ZZh84wkm+4ut+IUnUdRa8uCGX88DiVx1j6FRe1XfxEgjEZA==}
    dependencies:
      dom-serializer: 2.0.0
      domelementtype: 2.3.0
      domhandler: 5.0.3
    dev: false

  /eastasianwidth@0.2.0:
    resolution: {integrity: sha512-I88TYZWc9XiYHRQ4/3c5rjjfgkjhLyW2luGIheGERbNQ6OY7yTybanSpDXZa8y7VUP9YmDcYa+eyq4ca7iLqWA==}
    dev: true

  /electron-to-chromium@1.4.425:
    resolution: {integrity: sha512-wv1NufHxu11zfDbY4fglYQApMswleE9FL/DSeyOyauVXDZ+Kco96JK/tPfBUaDqfRarYp2WH2hJ/5UnVywp9Jg==}

  /emoji-regex@8.0.0:
    resolution: {integrity: sha512-MSjYzcWNOA0ewAHpz0MxpYFvwg6yjy1NG3xteoqz644VCo/RPgnr1/GGt+ic3iJTzQ8Eu3TdM14SawnVUmGE6A==}
    dev: true

  /emoji-regex@9.2.2:
    resolution: {integrity: sha512-L18DaJsXSUk2+42pv8mLs5jJT2hqFkFE4j21wOmgbUqsZ2hL72NsUU785g9RXgo3s0ZNgVl42TiHp3ZtOv/Vyg==}
    dev: true

  /emojis-list@3.0.0:
    resolution: {integrity: sha512-/kyM18EfinwXZbno9FyUGeFh87KC8HRQBQGildHZbEuRyWFOmv1U10o9BBp8XVZDVNNuQKyIGIu5ZYAAXJ0V2Q==}
    engines: {node: '>= 4'}
    dev: false

  /end-of-stream@1.4.4:
    resolution: {integrity: sha512-+uw1inIHVPQoaVuHzRyXd21icM+cnt4CzD5rW+NC1wjOUSTOs+Te7FOv7AhN7vS9x/oIyhLP5PR1H+phQAHu5Q==}
    dependencies:
      once: 1.4.0
    dev: false

  /enhanced-resolve@5.14.1:
    resolution: {integrity: sha512-Vklwq2vDKtl0y/vtwjSesgJ5MYS7Etuk5txS8VdKL4AOS1aUlD96zqIfsOSLQsdv3xgMRbtkWM8eG9XDfKUPow==}
    engines: {node: '>=10.13.0'}
    dependencies:
      graceful-fs: 4.2.11
      tapable: 2.2.1

  /entities@4.5.0:
    resolution: {integrity: sha512-V0hjH4dGPh9Ao5p0MoRY6BVqtwCjhz6vI5LT8AJ55H+4g9/4vbHx1I54fS0XuclLhDHArPQCiMjDxjaL8fPxhw==}
    engines: {node: '>=0.12'}

  /error-ex@1.3.2:
    resolution: {integrity: sha512-7dFHNmqeFSEt2ZBsCriorKnn3Z2pj+fd9kmI6QoWw4//DL+icEBfc0U7qJCisqrTsKTjw4fNFy2pW9OqStD84g==}
    dependencies:
      is-arrayish: 0.2.1
    dev: true

  /es-abstract@1.21.2:
    resolution: {integrity: sha512-y/B5POM2iBnIxCiernH1G7rC9qQoM77lLIMQLuob0zhp8C56Po81+2Nj0WFKnd0pNReDTnkYryc+zhOzpEIROg==}
    engines: {node: '>= 0.4'}
    dependencies:
      array-buffer-byte-length: 1.0.0
      available-typed-arrays: 1.0.5
      call-bind: 1.0.2
      es-set-tostringtag: 2.0.1
      es-to-primitive: 1.2.1
      function.prototype.name: 1.1.5
      get-intrinsic: 1.2.1
      get-symbol-description: 1.0.0
      globalthis: 1.0.3
      gopd: 1.0.1
      has: 1.0.3
      has-property-descriptors: 1.0.0
      has-proto: 1.0.1
      has-symbols: 1.0.3
      internal-slot: 1.0.5
      is-array-buffer: 3.0.2
      is-callable: 1.2.7
      is-negative-zero: 2.0.2
      is-regex: 1.1.4
      is-shared-array-buffer: 1.0.2
      is-string: 1.0.7
      is-typed-array: 1.1.10
      is-weakref: 1.0.2
      object-inspect: 1.12.3
      object-keys: 1.1.1
      object.assign: 4.1.4
      regexp.prototype.flags: 1.5.0
      safe-regex-test: 1.0.0
      string.prototype.trim: 1.2.7
      string.prototype.trimend: 1.0.6
      string.prototype.trimstart: 1.0.6
      typed-array-length: 1.0.4
      unbox-primitive: 1.0.2
      which-typed-array: 1.1.9
    dev: true

  /es-get-iterator@1.1.3:
    resolution: {integrity: sha512-sPZmqHBe6JIiTfN5q2pEi//TwxmAFHwj/XEuYjTuse78i8KxaqMTTzxPoFKuzRpDpTJ+0NAbpfenkmH2rePtuw==}
    dependencies:
      call-bind: 1.0.2
      get-intrinsic: 1.2.1
      has-symbols: 1.0.3
      is-arguments: 1.1.1
      is-map: 2.0.2
      is-set: 2.0.2
      is-string: 1.0.7
      isarray: 2.0.5
      stop-iteration-iterator: 1.0.0
    dev: true

  /es-module-lexer@1.2.1:
    resolution: {integrity: sha512-9978wrXM50Y4rTMmW5kXIC09ZdXQZqkE4mxhwkd8VbzsGkXGPgV4zWuqQJgCEzYngdo2dYDa0l8xhX4fkSwJSg==}

  /es-set-tostringtag@2.0.1:
    resolution: {integrity: sha512-g3OMbtlwY3QewlqAiMLI47KywjWZoEytKr8pf6iTC8uJq5bIAH52Z9pnQ8pVL6whrCto53JZDuUIsifGeLorTg==}
    engines: {node: '>= 0.4'}
    dependencies:
      get-intrinsic: 1.2.1
      has: 1.0.3
      has-tostringtag: 1.0.0
    dev: true

  /es-shim-unscopables@1.0.0:
    resolution: {integrity: sha512-Jm6GPcCdC30eMLbZ2x8z2WuRwAws3zTBBKuusffYVUrNj/GVSUAZ+xKMaUpfNDR5IbyNA5LJbaecoUVbmUcB1w==}
    dependencies:
      has: 1.0.3
    dev: true

  /es-to-primitive@1.2.1:
    resolution: {integrity: sha512-QCOllgZJtaUo9miYBcLChTUaHNjJF3PYs1VidD7AwiEj1kYxKeQTctLAezAOH5ZKRH0g2IgPn6KwB4IT8iRpvA==}
    engines: {node: '>= 0.4'}
    dependencies:
      is-callable: 1.2.7
      is-date-object: 1.0.5
      is-symbol: 1.0.4
    dev: true

  /esbuild@0.17.19:
    resolution: {integrity: sha512-XQ0jAPFkK/u3LcVRcvVHQcTIqD6E2H1fvZMA5dQPSOWb3suUbWbfbRf94pjc0bNzRYLfIrDRQXr7X+LHIm5oHw==}
    engines: {node: '>=12'}
    hasBin: true
    requiresBuild: true
    optionalDependencies:
      '@esbuild/android-arm': 0.17.19
      '@esbuild/android-arm64': 0.17.19
      '@esbuild/android-x64': 0.17.19
      '@esbuild/darwin-arm64': 0.17.19
      '@esbuild/darwin-x64': 0.17.19
      '@esbuild/freebsd-arm64': 0.17.19
      '@esbuild/freebsd-x64': 0.17.19
      '@esbuild/linux-arm': 0.17.19
      '@esbuild/linux-arm64': 0.17.19
      '@esbuild/linux-ia32': 0.17.19
      '@esbuild/linux-loong64': 0.17.19
      '@esbuild/linux-mips64el': 0.17.19
      '@esbuild/linux-ppc64': 0.17.19
      '@esbuild/linux-riscv64': 0.17.19
      '@esbuild/linux-s390x': 0.17.19
      '@esbuild/linux-x64': 0.17.19
      '@esbuild/netbsd-x64': 0.17.19
      '@esbuild/openbsd-x64': 0.17.19
      '@esbuild/sunos-x64': 0.17.19
      '@esbuild/win32-arm64': 0.17.19
      '@esbuild/win32-ia32': 0.17.19
      '@esbuild/win32-x64': 0.17.19

  /escalade@3.1.1:
    resolution: {integrity: sha512-k0er2gUkLf8O0zKJiAhmkTnJlTvINGv7ygDNPbeIsX/TJjGJZHuh9B2UxbsaEkmlEo9MfhrSzmhIlhRlI2GXnw==}
    engines: {node: '>=6'}

  /escape-string-regexp@1.0.5:
    resolution: {integrity: sha512-vbRorB5FUQWvla16U8R/qgaFIya2qGzwDrNmCZuYKrbdSUMG6I1ZCGQRefkRVhuOkIGVne7BQ35DSfo1qvJqFg==}
    engines: {node: '>=0.8.0'}

  /escape-string-regexp@4.0.0:
    resolution: {integrity: sha512-TtpcNJ3XAzx3Gq8sWRzJaVajRs0uVxA2YAkdb1jm2YkPz4G6egUFAyA3n5vtEIZefPk5Wa4UXbKuS5fKkJWdgA==}
    engines: {node: '>=10'}
    dev: true

  /escodegen@2.0.0:
    resolution: {integrity: sha512-mmHKys/C8BFUGI+MAWNcSYoORYLMdPzjrknd2Vc+bUsjN5bXcr8EhrNB+UTqfL1y3I9c4fw2ihgtMPQLBRiQxw==}
    engines: {node: '>=6.0'}
    hasBin: true
    dependencies:
      esprima: 4.0.1
      estraverse: 5.3.0
      esutils: 2.0.3
      optionator: 0.8.3
    optionalDependencies:
      source-map: 0.6.1

  /eslint-config-next@13.1.1(eslint@8.42.0)(typescript@5.1.3):
    resolution: {integrity: sha512-/5S2XGWlGaiqrRhzpn51ux5JUSLwx8PVK2keLi5xk7QmhfYB8PqE6R6SlVw6hgnf/VexvUXSrlNJ/su00NhtHQ==}
    peerDependencies:
      eslint: ^7.23.0 || ^8.0.0
      typescript: '>=3.3.1'
    peerDependenciesMeta:
      typescript:
        optional: true
    dependencies:
      '@next/eslint-plugin-next': 13.1.1
      '@rushstack/eslint-patch': 1.3.1
      '@typescript-eslint/parser': 5.59.9(eslint@8.42.0)(typescript@5.1.3)
      eslint: 8.42.0
      eslint-import-resolver-node: 0.3.7
      eslint-import-resolver-typescript: 3.5.5(@typescript-eslint/parser@5.59.9)(eslint-import-resolver-node@0.3.7)(eslint-plugin-import@2.27.5)(eslint@8.42.0)
      eslint-plugin-import: 2.27.5(@typescript-eslint/parser@5.59.9)(eslint-import-resolver-typescript@3.5.5)(eslint@8.42.0)
      eslint-plugin-jsx-a11y: 6.7.1(eslint@8.42.0)
      eslint-plugin-react: 7.32.2(eslint@8.42.0)
      eslint-plugin-react-hooks: 4.6.0(eslint@8.42.0)
      typescript: 5.1.3
    transitivePeerDependencies:
      - eslint-import-resolver-webpack
      - supports-color
    dev: true

  /eslint-import-resolver-node@0.3.7:
    resolution: {integrity: sha512-gozW2blMLJCeFpBwugLTGyvVjNoeo1knonXAcatC6bjPBZitotxdWf7Gimr25N4c0AAOo4eOUfaG82IJPDpqCA==}
    dependencies:
      debug: 3.2.7
      is-core-module: 2.12.1
      resolve: 1.22.2
    transitivePeerDependencies:
      - supports-color
    dev: true

  /eslint-import-resolver-typescript@3.5.5(@typescript-eslint/parser@5.59.9)(eslint-import-resolver-node@0.3.7)(eslint-plugin-import@2.27.5)(eslint@8.42.0):
    resolution: {integrity: sha512-TdJqPHs2lW5J9Zpe17DZNQuDnox4xo2o+0tE7Pggain9Rbc19ik8kFtXdxZ250FVx2kF4vlt2RSf4qlUpG7bhw==}
    engines: {node: ^14.18.0 || >=16.0.0}
    peerDependencies:
      eslint: '*'
      eslint-plugin-import: '*'
    dependencies:
      debug: 4.3.4
      enhanced-resolve: 5.14.1
      eslint: 8.42.0
      eslint-module-utils: 2.8.0(@typescript-eslint/parser@5.59.9)(eslint-import-resolver-node@0.3.7)(eslint-import-resolver-typescript@3.5.5)(eslint@8.42.0)
      eslint-plugin-import: 2.27.5(@typescript-eslint/parser@5.59.9)(eslint-import-resolver-typescript@3.5.5)(eslint@8.42.0)
      get-tsconfig: 4.6.0
      globby: 13.1.4
      is-core-module: 2.12.1
      is-glob: 4.0.3
      synckit: 0.8.5
    transitivePeerDependencies:
      - '@typescript-eslint/parser'
      - eslint-import-resolver-node
      - eslint-import-resolver-webpack
      - supports-color
    dev: true

  /eslint-module-utils@2.8.0(@typescript-eslint/parser@5.59.9)(eslint-import-resolver-node@0.3.7)(eslint-import-resolver-typescript@3.5.5)(eslint@8.42.0):
    resolution: {integrity: sha512-aWajIYfsqCKRDgUfjEXNN/JlrzauMuSEy5sbd7WXbtW3EH6A6MpwEh42c7qD+MqQo9QMJ6fWLAeIJynx0g6OAw==}
    engines: {node: '>=4'}
    peerDependencies:
      '@typescript-eslint/parser': '*'
      eslint: '*'
      eslint-import-resolver-node: '*'
      eslint-import-resolver-typescript: '*'
      eslint-import-resolver-webpack: '*'
    peerDependenciesMeta:
      '@typescript-eslint/parser':
        optional: true
      eslint:
        optional: true
      eslint-import-resolver-node:
        optional: true
      eslint-import-resolver-typescript:
        optional: true
      eslint-import-resolver-webpack:
        optional: true
    dependencies:
      '@typescript-eslint/parser': 5.59.9(eslint@8.42.0)(typescript@5.1.3)
      debug: 3.2.7
      eslint: 8.42.0
      eslint-import-resolver-node: 0.3.7
      eslint-import-resolver-typescript: 3.5.5(@typescript-eslint/parser@5.59.9)(eslint-import-resolver-node@0.3.7)(eslint-plugin-import@2.27.5)(eslint@8.42.0)
    transitivePeerDependencies:
      - supports-color
    dev: true

  /eslint-plugin-import@2.27.5(@typescript-eslint/parser@5.59.9)(eslint-import-resolver-typescript@3.5.5)(eslint@8.42.0):
    resolution: {integrity: sha512-LmEt3GVofgiGuiE+ORpnvP+kAm3h6MLZJ4Q5HCyHADofsb4VzXFsRiWj3c0OFiV+3DWFh0qg3v9gcPlfc3zRow==}
    engines: {node: '>=4'}
    peerDependencies:
      '@typescript-eslint/parser': '*'
      eslint: ^2 || ^3 || ^4 || ^5 || ^6 || ^7.2.0 || ^8
    peerDependenciesMeta:
      '@typescript-eslint/parser':
        optional: true
    dependencies:
      '@typescript-eslint/parser': 5.59.9(eslint@8.42.0)(typescript@5.1.3)
      array-includes: 3.1.6
      array.prototype.flat: 1.3.1
      array.prototype.flatmap: 1.3.1
      debug: 3.2.7
      doctrine: 2.1.0
      eslint: 8.42.0
      eslint-import-resolver-node: 0.3.7
      eslint-module-utils: 2.8.0(@typescript-eslint/parser@5.59.9)(eslint-import-resolver-node@0.3.7)(eslint-import-resolver-typescript@3.5.5)(eslint@8.42.0)
      has: 1.0.3
      is-core-module: 2.12.1
      is-glob: 4.0.3
      minimatch: 3.1.2
      object.values: 1.1.6
      resolve: 1.22.2
      semver: 6.3.0
      tsconfig-paths: 3.14.2
    transitivePeerDependencies:
      - eslint-import-resolver-typescript
      - eslint-import-resolver-webpack
      - supports-color
    dev: true

  /eslint-plugin-jsx-a11y@6.7.1(eslint@8.42.0):
    resolution: {integrity: sha512-63Bog4iIethyo8smBklORknVjB0T2dwB8Mr/hIC+fBS0uyHdYYpzM/Ed+YC8VxTjlXHEWFOdmgwcDn1U2L9VCA==}
    engines: {node: '>=4.0'}
    peerDependencies:
      eslint: ^3 || ^4 || ^5 || ^6 || ^7 || ^8
    dependencies:
      '@babel/runtime': 7.22.5
      aria-query: 5.1.3
      array-includes: 3.1.6
      array.prototype.flatmap: 1.3.1
      ast-types-flow: 0.0.7
      axe-core: 4.7.2
      axobject-query: 3.1.1
      damerau-levenshtein: 1.0.8
      emoji-regex: 9.2.2
      eslint: 8.42.0
      has: 1.0.3
      jsx-ast-utils: 3.3.3
      language-tags: 1.0.5
      minimatch: 3.1.2
      object.entries: 1.1.6
      object.fromentries: 2.0.6
      semver: 6.3.0
    dev: true

  /eslint-plugin-react-hooks@4.6.0(eslint@8.42.0):
    resolution: {integrity: sha512-oFc7Itz9Qxh2x4gNHStv3BqJq54ExXmfC+a1NjAta66IAN87Wu0R/QArgIS9qKzX3dXKPI9H5crl9QchNMY9+g==}
    engines: {node: '>=10'}
    peerDependencies:
      eslint: ^3.0.0 || ^4.0.0 || ^5.0.0 || ^6.0.0 || ^7.0.0 || ^8.0.0-0
    dependencies:
      eslint: 8.42.0
    dev: true

  /eslint-plugin-react@7.32.2(eslint@8.42.0):
    resolution: {integrity: sha512-t2fBMa+XzonrrNkyVirzKlvn5RXzzPwRHtMvLAtVZrt8oxgnTQaYbU6SXTOO1mwQgp1y5+toMSKInnzGr0Knqg==}
    engines: {node: '>=4'}
    peerDependencies:
      eslint: ^3 || ^4 || ^5 || ^6 || ^7 || ^8
    dependencies:
      array-includes: 3.1.6
      array.prototype.flatmap: 1.3.1
      array.prototype.tosorted: 1.1.1
      doctrine: 2.1.0
      eslint: 8.42.0
      estraverse: 5.3.0
      jsx-ast-utils: 3.3.3
      minimatch: 3.1.2
      object.entries: 1.1.6
      object.fromentries: 2.0.6
      object.hasown: 1.1.2
      object.values: 1.1.6
      prop-types: 15.8.1
      resolve: 2.0.0-next.4
      semver: 6.3.0
      string.prototype.matchall: 4.0.8
    dev: true

  /eslint-scope@5.1.1:
    resolution: {integrity: sha512-2NxwbF/hZ0KpepYN0cNbo+FN6XoK7GaHlQhgx/hIZl6Va0bF45RQOOwhLIy8lQDbuCiadSLCBnH2CFYquit5bw==}
    engines: {node: '>=8.0.0'}
    dependencies:
      esrecurse: 4.3.0
      estraverse: 4.3.0

  /eslint-scope@7.2.0:
    resolution: {integrity: sha512-DYj5deGlHBfMt15J7rdtyKNq/Nqlv5KfU4iodrQ019XESsRnwXH9KAE0y3cwtUHDo2ob7CypAnCqefh6vioWRw==}
    engines: {node: ^12.22.0 || ^14.17.0 || >=16.0.0}
    dependencies:
      esrecurse: 4.3.0
      estraverse: 5.3.0
    dev: true

  /eslint-visitor-keys@3.4.1:
    resolution: {integrity: sha512-pZnmmLwYzf+kWaM/Qgrvpen51upAktaaiI01nsJD/Yr3lMOdNtq0cxkrrg16w64VtisN6okbs7Q8AfGqj4c9fA==}
    engines: {node: ^12.22.0 || ^14.17.0 || >=16.0.0}
    dev: true

  /eslint@8.42.0:
    resolution: {integrity: sha512-ulg9Ms6E1WPf67PHaEY4/6E2tEn5/f7FXGzr3t9cBMugOmf1INYvuUwwh1aXQN4MfJ6a5K2iNwP3w4AColvI9A==}
    engines: {node: ^12.22.0 || ^14.17.0 || >=16.0.0}
    hasBin: true
    dependencies:
      '@eslint-community/eslint-utils': 4.4.0(eslint@8.42.0)
      '@eslint-community/regexpp': 4.5.1
      '@eslint/eslintrc': 2.0.3
      '@eslint/js': 8.42.0
      '@humanwhocodes/config-array': 0.11.10
      '@humanwhocodes/module-importer': 1.0.1
      '@nodelib/fs.walk': 1.2.8
      ajv: 6.12.6
      chalk: 4.1.2
      cross-spawn: 7.0.3
      debug: 4.3.4
      doctrine: 3.0.0
      escape-string-regexp: 4.0.0
      eslint-scope: 7.2.0
      eslint-visitor-keys: 3.4.1
      espree: 9.5.2
      esquery: 1.5.0
      esutils: 2.0.3
      fast-deep-equal: 3.1.3
      file-entry-cache: 6.0.1
      find-up: 5.0.0
      glob-parent: 6.0.2
      globals: 13.20.0
      graphemer: 1.4.0
      ignore: 5.2.4
      import-fresh: 3.3.0
      imurmurhash: 0.1.4
      is-glob: 4.0.3
      is-path-inside: 3.0.3
      js-yaml: 4.1.0
      json-stable-stringify-without-jsonify: 1.0.1
      levn: 0.4.1
      lodash.merge: 4.6.2
      minimatch: 3.1.2
      natural-compare: 1.4.0
      optionator: 0.9.1
      strip-ansi: 6.0.1
      strip-json-comments: 3.1.1
      text-table: 0.2.0
    transitivePeerDependencies:
      - supports-color
    dev: true

  /espree@9.5.2:
    resolution: {integrity: sha512-7OASN1Wma5fum5SrNhFMAMJxOUAbhyfQ8dQ//PJaJbNw0URTPWqIghHWt1MmAANKhHZIYOHruW4Kw4ruUWOdGw==}
    engines: {node: ^12.22.0 || ^14.17.0 || >=16.0.0}
    dependencies:
      acorn: 8.8.2
      acorn-jsx: 5.3.2(acorn@8.8.2)
      eslint-visitor-keys: 3.4.1
    dev: true

  /esprima@4.0.1:
    resolution: {integrity: sha512-eGuFFw7Upda+g4p+QHvnW0RyTX/SVeJBDM/gCtMARO0cLuT2HcEKnTPvhjV6aGeqrCB/sbNop0Kszm0jsaWU4A==}
    engines: {node: '>=4'}
    hasBin: true

  /esquery@1.5.0:
    resolution: {integrity: sha512-YQLXUplAwJgCydQ78IMJywZCceoqk1oH01OERdSAJc/7U2AylwjhSCLDEtqwg811idIS/9fIU5GjG73IgjKMVg==}
    engines: {node: '>=0.10'}
    dependencies:
      estraverse: 5.3.0
    dev: true

  /esrecurse@4.3.0:
    resolution: {integrity: sha512-KmfKL3b6G+RXvP8N1vr3Tq1kL/oCFgn2NYXEtqP8/L3pKapUA4G8cFVaoF3SU323CD4XypR/ffioHmkti6/Tag==}
    engines: {node: '>=4.0'}
    dependencies:
      estraverse: 5.3.0

  /estraverse@4.3.0:
    resolution: {integrity: sha512-39nnKffWz8xN1BU/2c79n9nB9HDzo0niYUqx6xyqUnyoAnQyyWpOTdZEeiCch8BBu515t4wp9ZmgVfVhn9EBpw==}
    engines: {node: '>=4.0'}

  /estraverse@5.3.0:
    resolution: {integrity: sha512-MMdARuVEQziNTeJD8DgMqmhwR11BRQ/cBP+pLtYdSTnf3MIO8fFeiINEbX36ZdNlfU/7A9f3gUw49B3oQsvwBA==}
    engines: {node: '>=4.0'}

  /esutils@2.0.3:
    resolution: {integrity: sha512-kVscqXk4OCp68SZ0dkgEKVi6/8ij300KBWTJq32P/dYeWTSwK41WyTxalN1eRmA5Z9UU/LX9D7FWSmV9SAYx6g==}
    engines: {node: '>=0.10.0'}

  /eventemitter3@2.0.3:
    resolution: {integrity: sha512-jLN68Dx5kyFHaePoXWPsCGW5qdyZQtLYHkxkg02/Mz6g0kYpDx4FyP6XfArhQdlOC4b8Mv+EMxPo/8La7Tzghg==}
    dev: false

  /events@3.3.0:
    resolution: {integrity: sha512-mQw+2fkQbALzQ7V0MY0IqdnXNOeTtP4r0lN9z7AAawCXgqea7bDii20AYrIBrFd/Hx0M2Ocz6S111CaFkUcb0Q==}
    engines: {node: '>=0.8.x'}

  /execa@5.1.1:
    resolution: {integrity: sha512-8uSpZZocAZRBAPIEINJj3Lo9HyGitllczc27Eh5YYojjMFMn8yHMDMaUHE2Jqfq05D/wucwI4JGURyXt1vchyg==}
    engines: {node: '>=10'}
    dependencies:
      cross-spawn: 7.0.3
      get-stream: 6.0.1
      human-signals: 2.1.0
      is-stream: 2.0.1
      merge-stream: 2.0.0
      npm-run-path: 4.0.1
      onetime: 5.1.2
      signal-exit: 3.0.7
      strip-final-newline: 2.0.0
    dev: true

  /execa@7.1.1:
    resolution: {integrity: sha512-wH0eMf/UXckdUYnO21+HDztteVv05rq2GXksxT4fCGeHkBhw1DROXh40wcjMcRqDOWE7iPJ4n3M7e2+YFP+76Q==}
    engines: {node: ^14.18.0 || ^16.14.0 || >=18.0.0}
    dependencies:
      cross-spawn: 7.0.3
      get-stream: 6.0.1
      human-signals: 4.3.1
      is-stream: 3.0.0
      merge-stream: 2.0.0
      npm-run-path: 5.1.0
      onetime: 6.0.0
      signal-exit: 3.0.7
      strip-final-newline: 3.0.0
    dev: true

  /expand-template@2.0.3:
    resolution: {integrity: sha512-XYfuKMvj4O35f/pOXLObndIRvyQ+/+6AhODh+OKWj9S9498pHHn/IMszH+gt0fBCRWMNfk1ZSp5x3AifmnI2vg==}
    engines: {node: '>=6'}
    dev: false

  /extend@3.0.2:
    resolution: {integrity: sha512-fjquC59cD7CyW6urNXK0FBufkZcoiGG80wTuPujX590cB5Ttln20E2UB4S/WARVqhXffZl2LNgS+gQdPIIim/g==}

  /fast-deep-equal@3.1.3:
    resolution: {integrity: sha512-f3qQ9oQy9j2AhBe/H9VC91wLmKBCCU/gDOnKNAYG5hswO7BLKj09Hc5HYNz9cGI++xlpDCIgDaitVs03ATR84Q==}

  /fast-diff@1.1.2:
    resolution: {integrity: sha512-KaJUt+M9t1qaIteSvjc6P3RbMdXsNhK61GRftR6SNxqmhthcd9MGIi4T+o0jD8LUSpSnSKXE20nLtJ3fOHxQig==}
    dev: false

  /fast-diff@1.3.0:
    resolution: {integrity: sha512-VxPP4NqbUjj6MaAOafWeUn2cXWLcCtljklUtZf0Ind4XQ+QPtmA0b18zZy0jIQx+ExRVCR/ZQpBmik5lXshNsw==}
    dev: true

  /fast-glob@3.2.12:
    resolution: {integrity: sha512-DVj4CQIYYow0BlaelwK1pHl5n5cRSJfM60UA0zK891sVInoPri2Ekj7+e1CT3/3qxXenpI+nBBmQAcJPJgaj4w==}
    engines: {node: '>=8.6.0'}
    dependencies:
      '@nodelib/fs.stat': 2.0.5
      '@nodelib/fs.walk': 1.2.8
      glob-parent: 5.1.2
      merge2: 1.4.1
      micromatch: 4.0.5

  /fast-json-stable-stringify@2.1.0:
    resolution: {integrity: sha512-lhd/wF+Lk98HZoTCtlVraHtfh5XYijIjalXck7saUtuanSDyLMxnHhSXEDJqHxD7msR8D0uCmqlkwjCV8xvwHw==}

  /fast-levenshtein@2.0.6:
    resolution: {integrity: sha512-DCXu6Ifhqcks7TZKY3Hxp3y6qphY5SJZmrWMDrKcERSOXWQdMhU9Ig/PYrzyw/ul9jOIyh0N4M0tbC5hodg8dw==}

  /fast-xml-parser@4.2.4:
    resolution: {integrity: sha512-fbfMDvgBNIdDJLdLOwacjFAPYt67tr31H9ZhWSm45CDAxvd0I6WTlSOUo7K2P/K5sA5JgMKG64PI3DMcaFdWpQ==}
    hasBin: true
    dependencies:
      strnum: 1.0.5
    dev: false

  /fastq@1.15.0:
    resolution: {integrity: sha512-wBrocU2LCXXa+lWBt8RoIRD89Fi8OdABODa/kEnyeyjS5aZO5/GNvI5sEINADqP/h8M29UHTHUb53sUu5Ihqdw==}
    dependencies:
      reusify: 1.0.4

  /fetch-blob@3.2.0:
    resolution: {integrity: sha512-7yAQpD2UMJzLi1Dqv7qFYnPbaPx7ZfFK6PiIxQ4PfkGPyNyl2Ugx+a/umUonmKqjhM4DnfbMvdX6otXq83soQQ==}
    engines: {node: ^12.20 || >= 14.13}
    dependencies:
      node-domexception: 1.0.0
      web-streams-polyfill: 3.2.1
    dev: false

  /file-entry-cache@6.0.1:
    resolution: {integrity: sha512-7Gps/XWymbLk2QLYK4NzpMOrYjMhdIxXuIvy2QBsLE6ljuodKvdkWs/cpyJJ3CVIVpH0Oi1Hvg1ovbMzLdFBBg==}
    engines: {node: ^10.12.0 || >=12.0.0}
    dependencies:
      flat-cache: 3.0.4
    dev: true

  /file-type@18.5.0:
    resolution: {integrity: sha512-yvpl5U868+V6PqXHMmsESpg6unQ5GfnPssl4dxdJudBrr9qy7Fddt7EVX1VLlddFfe8Gj9N7goCZH22FXuSQXQ==}
    engines: {node: '>=14.16'}
    dependencies:
      readable-web-to-node-stream: 3.0.2
      strtok3: 7.0.0
      token-types: 5.0.1
    dev: true

  /fill-range@7.0.1:
    resolution: {integrity: sha512-qOo9F+dMUmC2Lcb4BbVvnKJxTPjCm+RRpe4gDuGrzkL7mEVl/djYSu2OdQ2Pa302N4oqkSg9ir6jaLWJ2USVpQ==}
    engines: {node: '>=8'}
    dependencies:
      to-regex-range: 5.0.1

  /find-cache-dir@3.3.2:
    resolution: {integrity: sha512-wXZV5emFEjrridIgED11OoUKLxiYjAcqot/NJdAkOhlJ+vGzwhOAfcG5OX1jP+S0PcjEn8bdMJv+g2jwQ3Onig==}
    engines: {node: '>=8'}
    dependencies:
      commondir: 1.0.1
      make-dir: 3.1.0
      pkg-dir: 4.2.0
    dev: false

  /find-up@4.1.0:
    resolution: {integrity: sha512-PpOwAdQ/YlXQ2vj8a3h8IipDuYRi3wceVQQGYWxNINccq40Anw7BlsEXCMbt1Zt+OLA6Fq9suIpIWD0OsnISlw==}
    engines: {node: '>=8'}
    dependencies:
      locate-path: 5.0.0
      path-exists: 4.0.0
    dev: false

  /find-up@5.0.0:
    resolution: {integrity: sha512-78/PXT1wlLLDgTzDs7sjq9hzz0vXD+zn+7wypEe4fXQxCmdmqfGsEPQxmiCSQI3ajFV91bVSsvNtrJRiW6nGng==}
    engines: {node: '>=10'}
    dependencies:
      locate-path: 6.0.0
      path-exists: 4.0.0
    dev: true

  /flat-cache@3.0.4:
    resolution: {integrity: sha512-dm9s5Pw7Jc0GvMYbshN6zchCA9RgQlzzEZX3vylR9IqFfS8XciblUXOKfW6SiuJ0e13eDYZoZV5wdrev7P3Nwg==}
    engines: {node: ^10.12.0 || >=12.0.0}
    dependencies:
      flatted: 3.2.7
      rimraf: 3.0.2
    dev: true

  /flatted@3.2.7:
    resolution: {integrity: sha512-5nqDSxl8nn5BSNxyR3n4I6eDmbolI6WT+QqR547RwxQapgjQBmtktdP+HTBb/a/zLsbzERTONyUB5pefh5TtjQ==}
    dev: true

  /for-each@0.3.3:
    resolution: {integrity: sha512-jqYfLp7mo9vIyQf8ykW2v7A+2N4QjeCeI5+Dz9XraiO1ign81wjiH7Fb9vSOWvQfNtmSa4H2RoQTrrXivdUZmw==}
    dependencies:
      is-callable: 1.2.7
    dev: true

  /form-data@4.0.0:
    resolution: {integrity: sha512-ETEklSGi5t0QMZuiXoA/Q6vcnxcLQP5vdugSpuAyi6SVGi2clPPp+xgEhuMaHC+zGgn31Kd235W35f7Hykkaww==}
    engines: {node: '>= 6'}
    dependencies:
      asynckit: 0.4.0
      combined-stream: 1.0.8
      mime-types: 2.1.35

  /formdata-polyfill@4.0.10:
    resolution: {integrity: sha512-buewHzMvYL29jdeQTVILecSaZKnt/RJWjoZCF5OW60Z67/GmSLBkOFM7qh1PI3zFNtJbaZL5eQu1vLfazOwj4g==}
    engines: {node: '>=12.20.0'}
    dependencies:
      fetch-blob: 3.2.0
    dev: false

  /fraction.js@4.2.0:
    resolution: {integrity: sha512-MhLuK+2gUcnZe8ZHlaaINnQLl0xRIGRfcGk2yl8xoQAfHrSsL3rYu6FCmBdkdbhc9EPlwyGHewaRsvwRMJtAlA==}
    dev: true

  /fs-constants@1.0.0:
    resolution: {integrity: sha512-y6OAwoSIf7FyjMIv94u+b5rdheZEjzR63GTyZJm5qh4Bi+2YgwLCcI/fPFZkL5PSixOt6ZNKm+w+Hfp/Bciwow==}
    dev: false

  /fs.realpath@1.0.0:
    resolution: {integrity: sha512-OO0pH2lK6a0hZnAdau5ItzHPI6pUlvI7jMVnxUQRtw4owF2wk8lOSabtGDCTP4Ggrg2MbGnWO9X8K1t4+fGMDw==}
    dev: true

  /fsevents@2.3.2:
    resolution: {integrity: sha512-xiqMQR4xAeHTuB9uWm+fFRcIOgKBMiOBP+eXiyT7jsgVCq1bkVygt00oASowB7EdtpOHaaPgKt812P9ab+DDKA==}
    engines: {node: ^8.16.0 || ^10.6.0 || >=11.0.0}
    os: [darwin]
    requiresBuild: true
    dev: true
    optional: true

  /function-bind@1.1.1:
    resolution: {integrity: sha512-yIovAzMX49sF8Yl58fSCWJ5svSLuaibPxXQJFLmBObTuCr0Mf1KiPopGM9NiFjiYBCbfaa2Fh6breQ6ANVTI0A==}

  /function.prototype.name@1.1.5:
    resolution: {integrity: sha512-uN7m/BzVKQnCUF/iW8jYea67v++2u7m5UgENbHRtdDVclOUP+FMPlCNdmk0h/ysGyo2tavMJEDqJAkJdRa1vMA==}
    engines: {node: '>= 0.4'}
    dependencies:
      call-bind: 1.0.2
      define-properties: 1.2.0
      es-abstract: 1.21.2
      functions-have-names: 1.2.3
    dev: true

  /functions-have-names@1.2.3:
    resolution: {integrity: sha512-xckBUXyTIqT97tq2x2AMb+g163b5JFysYk0x4qxNFwbfQkmNZoiRHb6sPzI9/QV33WeuvVYBUIiD4NzNIyqaRQ==}

  /gensync@1.0.0-beta.2:
    resolution: {integrity: sha512-3hN7NaskYvMDLQY55gnW3NQ+mesEAepTqlg+VEbj7zzqEMBVNhzcGYYeqFo/TlYz6eQiFcp1HcsCZO+nGgS8zg==}
    engines: {node: '>=6.9.0'}

  /get-func-name@2.0.0:
    resolution: {integrity: sha512-Hm0ixYtaSZ/V7C8FJrtZIuBBI+iSgL+1Aq82zSu8VQNB4S3Gk8e7Qs3VwBDJAhmRZcFqkl3tQu36g/Foh5I5ig==}
    dev: true

  /get-intrinsic@1.2.1:
    resolution: {integrity: sha512-2DcsyfABl+gVHEfCOaTrWgyt+tb6MSEGmKq+kI5HwLbIYgjgmMcV8KQ41uaKz1xxUcn9tJtgFbQUEVcEbd0FYw==}
    dependencies:
      function-bind: 1.1.1
      has: 1.0.3
      has-proto: 1.0.1
      has-symbols: 1.0.3

  /get-stream@6.0.1:
    resolution: {integrity: sha512-ts6Wi+2j3jQjqi70w5AlN8DFnkSwC+MqmxEzdEALB2qXZYV3X/b1CTfgPLGJNMeAWxdPfU8FO1ms3NUfaHCPYg==}
    engines: {node: '>=10'}
    dev: true

  /get-symbol-description@1.0.0:
    resolution: {integrity: sha512-2EmdH1YvIQiZpltCNgkuiUnyukzxM/R6NDJX31Ke3BG1Nq5b0S2PhX59UKi9vZpPDQVdqn+1IcaAwnzTT5vCjw==}
    engines: {node: '>= 0.4'}
    dependencies:
      call-bind: 1.0.2
      get-intrinsic: 1.2.1
    dev: true

  /get-tsconfig@4.6.0:
    resolution: {integrity: sha512-lgbo68hHTQnFddybKbbs/RDRJnJT5YyGy2kQzVwbq+g67X73i+5MVTval34QxGkOe9X5Ujf1UYpCaphLyltjEg==}
    dependencies:
      resolve-pkg-maps: 1.0.0
    dev: true

  /github-from-package@0.0.0:
    resolution: {integrity: sha512-SyHy3T1v2NUXn29OsWdxmK6RwHD+vkj3v8en8AOBZ1wBQ/hCAQ5bAQTD02kW4W9tUp/3Qh6J8r9EvntiyCmOOw==}
    dev: false

  /glob-parent@5.1.2:
    resolution: {integrity: sha512-AOIgSQCepiJYwP3ARnGx+5VnTu2HBYdzbGP45eLw1vr3zB3vZLeyed1sC9hnbcOc9/SrMyM5RPQrkGz4aS9Zow==}
    engines: {node: '>= 6'}
    dependencies:
      is-glob: 4.0.3

  /glob-parent@6.0.2:
    resolution: {integrity: sha512-XxwI8EOhVQgWp6iDL+3b0r86f4d6AX6zSU55HfB4ydCEuXLXc5FcYeOu+nnGftS4TEju/11rt4KJPTMgbfmv4A==}
    engines: {node: '>=10.13.0'}
    dependencies:
      is-glob: 4.0.3
    dev: true

  /glob-to-regexp@0.4.1:
    resolution: {integrity: sha512-lkX1HJXwyMcprw/5YUZc2s7DrpAiHB21/V+E1rHUrVNokkvB6bqMzT0VfV6/86ZNabt1k14YOIaT7nDvOX3Iiw==}

  /glob@7.1.6:
    resolution: {integrity: sha512-LwaxwyZ72Lk7vZINtNNrywX0ZuLyStrdDtabefZKAY5ZGJhVtgdznluResxNmPitE0SAO+O26sWTHeKSI2wMBA==}
    dependencies:
      fs.realpath: 1.0.0
      inflight: 1.0.6
      inherits: 2.0.4
      minimatch: 3.1.2
      once: 1.4.0
      path-is-absolute: 1.0.1
    dev: true

  /glob@7.1.7:
    resolution: {integrity: sha512-OvD9ENzPLbegENnYP5UUfJIirTg4+XwMWGaQfQTY0JenxNvvIKP3U3/tAQSPIu/lHxXYSZmpXlUHeqAIdKzBLQ==}
    dependencies:
      fs.realpath: 1.0.0
      inflight: 1.0.6
      inherits: 2.0.4
      minimatch: 3.1.2
      once: 1.4.0
      path-is-absolute: 1.0.1
    dev: true

  /glob@7.2.3:
    resolution: {integrity: sha512-nFR0zLpU2YCaRxwoCJvL6UvCH2JFyFVIvwTLsIf21AuHlMskA1hhTdk+LlYJtOlYt9v6dvszD2BGRqBL+iQK9Q==}
    dependencies:
      fs.realpath: 1.0.0
      inflight: 1.0.6
      inherits: 2.0.4
      minimatch: 3.1.2
      once: 1.4.0
      path-is-absolute: 1.0.1
    dev: true

  /globals@11.12.0:
    resolution: {integrity: sha512-WOBp/EEGUiIsJSp7wcv/y6MO+lV9UoncWqxuFfm8eBwzWNgyfBd6Gz+IeKQ9jCmyhoH99g15M3T+QaVHFjizVA==}
    engines: {node: '>=4'}

  /globals@13.20.0:
    resolution: {integrity: sha512-Qg5QtVkCy/kv3FUSlu4ukeZDVf9ee0iXLAUYX13gbR17bnejFTzr4iS9bY7kwCf1NztRNm1t91fjOiyx4CSwPQ==}
    engines: {node: '>=8'}
    dependencies:
      type-fest: 0.20.2
    dev: true

  /globalthis@1.0.3:
    resolution: {integrity: sha512-sFdI5LyBiNTHjRd7cGPWapiHWMOXKyuBNX/cWJ3NfzrZQVa8GI/8cofCl74AOVqq9W5kNmguTIzJ/1s2gyI9wA==}
    engines: {node: '>= 0.4'}
    dependencies:
      define-properties: 1.2.0
    dev: true

  /globby@11.1.0:
    resolution: {integrity: sha512-jhIXaOzy1sb8IyocaruWSn1TjmnBVs8Ayhcy83rmxNJ8q2uWKCAj3CnJY+KpGSXCueAPc0i05kVvVKtP1t9S3g==}
    engines: {node: '>=10'}
    dependencies:
      array-union: 2.1.0
      dir-glob: 3.0.1
      fast-glob: 3.2.12
      ignore: 5.2.4
      merge2: 1.4.1
      slash: 3.0.0
    dev: true

  /globby@13.1.4:
    resolution: {integrity: sha512-iui/IiiW+QrJ1X1hKH5qwlMQyv34wJAYwH1vrf8b9kBA4sNiif3gKsMHa+BrdnOpEudWjpotfa7LrTzB1ERS/g==}
    engines: {node: ^12.20.0 || ^14.13.1 || >=16.0.0}
    dependencies:
      dir-glob: 3.0.1
      fast-glob: 3.2.12
      ignore: 5.2.4
      merge2: 1.4.1
      slash: 4.0.0
    dev: true

  /gopd@1.0.1:
    resolution: {integrity: sha512-d65bNlIadxvpb/A2abVdlqKqV563juRnZ1Wtk6s1sIR8uNsXR70xqIzVqxVf1eTqDunwT2MkczEeaezCKTZhwA==}
    dependencies:
      get-intrinsic: 1.2.1
    dev: true

  /graceful-fs@4.2.11:
    resolution: {integrity: sha512-RbJ5/jmFcNNCcDV5o9eTnBLJ/HszWV0P73bc+Ff4nS/rJj+YaS6IGyiOL0VoBYX+l1Wrl3k63h/KrH+nhJ0XvQ==}

  /grapheme-splitter@1.0.4:
    resolution: {integrity: sha512-bzh50DW9kTPM00T8y4o8vQg89Di9oLJVLW/KaOGIXJWP/iqCN6WKYkbNOF04vFLJhwcpYUh9ydh/+5vpOqV4YQ==}
    dev: true

  /graphemer@1.4.0:
    resolution: {integrity: sha512-EtKwoO6kxCL9WO5xipiHTZlSzBm7WLT627TqC/uVRd0HKmq8NXyebnNYxDoBi7wt8eTWrUrKXCOVaFq9x1kgag==}
    dev: true

  /has-bigints@1.0.2:
    resolution: {integrity: sha512-tSvCKtBr9lkF0Ex0aQiP9N+OpV4zi2r/Nee5VkRDbaqv35RLYMzbwQfFSZZH0kR+Rd6302UJZ2p/bJCEoR3VoQ==}
    dev: true

  /has-flag@3.0.0:
    resolution: {integrity: sha512-sKJf1+ceQBr4SMkvQnBDNDtf4TXpVhVGateu0t918bl30FnbE2m4vNLX+VWe/dpjlb+HugGYzW7uQXH98HPEYw==}
    engines: {node: '>=4'}

  /has-flag@4.0.0:
    resolution: {integrity: sha512-EykJT/Q1KjTWctppgIAgfSO0tKVuZUjhgMr17kqTumMl6Afv3EISleU7qZUzoXDFTAHTDC4NOoG/ZxU3EvlMPQ==}
    engines: {node: '>=8'}

  /has-property-descriptors@1.0.0:
    resolution: {integrity: sha512-62DVLZGoiEBDHQyqG4w9xCuZ7eJEwNmJRWw2VY84Oedb7WFcA27fiEVe8oUQx9hAUJ4ekurquucTGwsyO1XGdQ==}
    dependencies:
      get-intrinsic: 1.2.1

  /has-proto@1.0.1:
    resolution: {integrity: sha512-7qE+iP+O+bgF9clE5+UoBFzE65mlBiVj3tKCrlNQ0Ogwm0BjpT/gK4SlLYDMybDh5I3TCTKnPPa0oMG7JDYrhg==}
    engines: {node: '>= 0.4'}

  /has-symbols@1.0.3:
    resolution: {integrity: sha512-l3LCuF6MgDNwTDKkdYGEihYjt5pRPbEg46rtlmnSPlUbgmB8LOIrKJbYYFBSbnPaJexMKtiPO8hmeRjRz2Td+A==}
    engines: {node: '>= 0.4'}

  /has-tostringtag@1.0.0:
    resolution: {integrity: sha512-kFjcSNhnlGV1kyoGk7OXKSawH5JOb/LzUc5w9B02hOTO0dfFRjbHQKvg1d6cf3HbeUmtU9VbbV3qzZ2Teh97WQ==}
    engines: {node: '>= 0.4'}
    dependencies:
      has-symbols: 1.0.3

  /has@1.0.3:
    resolution: {integrity: sha512-f2dvO0VU6Oej7RkWJGrehjbzMAjFp5/VKPp5tTpWIV4JHHZK1/BxbFRtf/siA2SWTe09caDmVtYYzWEIbBS4zw==}
    engines: {node: '>= 0.4.0'}
    dependencies:
      function-bind: 1.1.1

  /hast-util-whitespace@2.0.1:
    resolution: {integrity: sha512-nAxA0v8+vXSBDt3AnRUNjyRIQ0rD+ntpbAp4LnPkumc5M9yUbSMa4XDU9Q6etY4f1Wp4bNgvc1yjiZtsTTrSng==}
    dev: false

  /hoist-non-react-statics@3.3.2:
    resolution: {integrity: sha512-/gGivxi8JPKWNm/W0jSmzcMPpfpPLc3dY/6GxhX2hQ9iGj3aDfklV4ET7NjKpSinLpJ5vafa9iiGIEZg10SfBw==}
    dependencies:
      react-is: 16.13.1
    dev: false

  /hosted-git-info@2.8.9:
    resolution: {integrity: sha512-mxIDAb9Lsm6DoOJ7xH+5+X4y1LU/4Hi50L9C5sIswK3JzULS4bwk1FvjdBgvYR4bzT4tuUQiC15FE2f5HbLvYw==}
    dev: true

  /html-dom-parser@3.1.7:
    resolution: {integrity: sha512-cDgNF4YgF6J3H+d9mcldGL19p0GzVdS3iGuDNzYWQpU47q3+IRM85X3Xo07E+nntF4ek4s78A9V24EwxlPTjig==}
    dependencies:
      domhandler: 5.0.3
      htmlparser2: 8.0.2
    dev: false

  /html-encoding-sniffer@3.0.0:
    resolution: {integrity: sha512-oWv4T4yJ52iKrufjnyZPkrN0CH3QnrUqdB6In1g5Fe1mia8GmF36gnfNySxoZtxD5+NmYw1EElVXiBk93UeskA==}
    engines: {node: '>=12'}
    dependencies:
      whatwg-encoding: 2.0.0

  /html-react-parser@3.0.16(react@18.2.0):
    resolution: {integrity: sha512-ysQZtRFPcg+McVb4B05oNWSnqM14zagpvTgGcI5e1/BvCl38YwzWzKibrbBmXeemg70olN1bAoeixo7o06G5Eg==}
    peerDependencies:
      react: 0.14 || 15 || 16 || 17 || 18
    dependencies:
      domhandler: 5.0.3
      html-dom-parser: 3.1.7
      react: 18.2.0
      react-property: 2.0.0
      style-to-js: 1.1.3
    dev: false

  /htmlparser2@8.0.2:
    resolution: {integrity: sha512-GYdjWKDkbRLkZ5geuHs5NY1puJ+PXwP7+fHPRz06Eirsb9ugf6d8kkXav6ADhcODhFFPMIXyxkxSuMf3D6NCFA==}
    dependencies:
      domelementtype: 2.3.0
      domhandler: 5.0.3
      domutils: 3.1.0
      entities: 4.5.0
    dev: false

  /http-errors@2.0.0:
    resolution: {integrity: sha512-FtwrG/euBzaEjYeRqOgly7G0qviiXoJWnvEH2Z1plBdXgbyjv34pHTSb9zoeHMyDy33+DWy5Wt9Wo+TURtOYSQ==}
    engines: {node: '>= 0.8'}
    dependencies:
      depd: 2.0.0
      inherits: 2.0.4
      setprototypeof: 1.2.0
      statuses: 2.0.1
      toidentifier: 1.0.1
    dev: false

  /http-proxy-agent@5.0.0:
    resolution: {integrity: sha512-n2hY8YdoRE1i7r6M0w9DIw5GgZN0G25P8zLCRQ8rjXtTU3vsNFBI/vWK/UIeE6g5MUUz6avwAPXmL6Fy9D/90w==}
    engines: {node: '>= 6'}
    dependencies:
      '@tootallnate/once': 2.0.0
      agent-base: 6.0.2
      debug: 4.3.4
    transitivePeerDependencies:
      - supports-color

  /https-proxy-agent@5.0.1:
    resolution: {integrity: sha512-dFcAjpTQFgoLMzC2VwU+C/CbS7uRL0lWmxDITmqm7C+7F0Odmj6s9l6alZc6AELXhrnggM2CeWSXHGOdX2YtwA==}
    engines: {node: '>= 6'}
    dependencies:
      agent-base: 6.0.2
      debug: 4.3.4
    transitivePeerDependencies:
      - supports-color

  /human-signals@2.1.0:
    resolution: {integrity: sha512-B4FFZ6q/T2jhhksgkbEW3HBvWIfDW85snkQgawt07S7J5QXTk6BkNV+0yAeZrM5QpMAdYlocGoljn0sJ/WQkFw==}
    engines: {node: '>=10.17.0'}
    dev: true

  /human-signals@4.3.1:
    resolution: {integrity: sha512-nZXjEF2nbo7lIw3mgYjItAfgQXog3OjJogSbKa2CQIIvSGWcKgeJnQlNXip6NglNzYH45nSRiEVimMvYL8DDqQ==}
    engines: {node: '>=14.18.0'}
    dev: true

  /husky@8.0.3:
    resolution: {integrity: sha512-+dQSyqPh4x1hlO1swXBiNb2HzTDN1I2IGLQx1GrBuiqFJfoMrnZWwVmatvSiO+Iz8fBUnf+lekwNo4c2LlXItg==}
    engines: {node: '>=14'}
    hasBin: true
    dev: true

  /iconv-lite@0.4.24:
    resolution: {integrity: sha512-v3MXnZAcvnywkTUEZomIActle7RXXeedOR31wwl7VlyoXO4Qi9arvSenNQWne1TcRwhCL1HwLI21bEqdpj8/rA==}
    engines: {node: '>=0.10.0'}
    dependencies:
      safer-buffer: 2.1.2
    dev: false

  /iconv-lite@0.6.3:
    resolution: {integrity: sha512-4fCk79wshMdzMp2rH06qWrJE4iolqLhCUH+OiuIgU++RB0+94NlDL81atO7GX55uUKueo0txHNtvEyI6D7WdMw==}
    engines: {node: '>=0.10.0'}
    dependencies:
      safer-buffer: 2.1.2

  /ieee754@1.2.1:
    resolution: {integrity: sha512-dcyqhDvX1C46lXZcVqCpK+FtMRQVdIMN6/Df5js2zouUsqG7I6sFxitIC+7KYK29KdXOLHdu9zL4sFnoVQnqaA==}

  /ignore@5.2.4:
    resolution: {integrity: sha512-MAb38BcSbH0eHNBxn7ql2NH/kX33OkB3lZ1BNdh7ENeRChHTYsTvWrMubiIAMNS2llXEEgZ1MUOBtXChP3kaFQ==}
    engines: {node: '>= 4'}
    dev: true

  /import-fresh@3.3.0:
    resolution: {integrity: sha512-veYYhQa+D1QBKznvhUHxb8faxlrwUnxseDAbAp457E0wLNio2bOSKnjYDhMj+YiAq61xrMGhQk9iXVk5FzgQMw==}
    engines: {node: '>=6'}
    dependencies:
      parent-module: 1.0.1
      resolve-from: 4.0.0
    dev: true

  /imurmurhash@0.1.4:
    resolution: {integrity: sha512-JmXMZ6wuvDmLiHEml9ykzqO6lwFbof0GG4IkcGaENdCRDDmMVnny7s5HsIgHCbaq0w2MyPhDqkhTUgS2LU2PHA==}
    engines: {node: '>=0.8.19'}
    dev: true

  /indent-string@4.0.0:
    resolution: {integrity: sha512-EdDDZu4A2OyIK7Lr/2zG+w5jmbuk1DVBnEwREQvBzspBJkCEbRa8GxU1lghYcaGJCnRWibjDXlq779X1/y5xwg==}
    engines: {node: '>=8'}
    dev: true

  /inflight@1.0.6:
    resolution: {integrity: sha512-k92I/b08q4wvFscXCLvqfsHCrjrF7yiXsQuIVvVE7N82W3+aqpzuUdBbfhWcy/FZR3/4IgflMgKLOsvPDrGCJA==}
    dependencies:
      once: 1.4.0
      wrappy: 1.0.2
    dev: true

  /inherits@2.0.4:
    resolution: {integrity: sha512-k/vGaX4/Yla3WzyMCvTQOXYeIHvqOKtnqBduzTHpzpQZzAskKMhZ2K+EnBiSM9zGSoIFeMpXKxa4dYeZIQqewQ==}

  /ini@1.3.8:
    resolution: {integrity: sha512-JV/yugV2uzW5iMRSiZAyDtQd+nxtUnjeLt0acNdw98kKLrvuRVyB80tsREOE7yvGVgalhZ6RNXCmEHkUKBKxew==}
    dev: false

  /inline-style-parser@0.1.1:
    resolution: {integrity: sha512-7NXolsK4CAS5+xvdj5OMMbI962hU/wvwoxk+LWR9Ek9bVtyuuYScDN6eS0rUm6TxApFpw7CX1o4uJzcd4AyD3Q==}
    dev: false

  /internal-slot@1.0.5:
    resolution: {integrity: sha512-Y+R5hJrzs52QCG2laLn4udYVnxsfny9CpOhNhUvk/SSSVyF6T27FzRbF0sroPidSu3X8oEAkOn2K804mjpt6UQ==}
    engines: {node: '>= 0.4'}
    dependencies:
      get-intrinsic: 1.2.1
      has: 1.0.3
      side-channel: 1.0.4
    dev: true

  /intl-messageformat@10.3.5:
    resolution: {integrity: sha512-6kPkftF8Jg3XJCkGKa5OD+nYQ+qcSxF4ZkuDdXZ6KGG0VXn+iblJqRFyDdm9VvKcMyC0Km2+JlVQffFM52D0YA==}
    dependencies:
      '@formatjs/ecma402-abstract': 1.15.0
      '@formatjs/fast-memoize': 2.0.1
      '@formatjs/icu-messageformat-parser': 2.4.0
      tslib: 2.5.3
    dev: false

  /is-arguments@1.1.1:
    resolution: {integrity: sha512-8Q7EARjzEnKpt/PCD7e1cgUS0a6X8u5tdSiMqXhojOdoV9TsMsiO+9VLC5vAmO8N7/GmXn7yjR8qnA6bVAEzfA==}
    engines: {node: '>= 0.4'}
    dependencies:
      call-bind: 1.0.2
      has-tostringtag: 1.0.0

  /is-array-buffer@3.0.2:
    resolution: {integrity: sha512-y+FyyR/w8vfIRq4eQcM1EYgSTnmHXPqaF+IgzgraytCFq5Xh8lllDVmAZolPJiZttZLeFSINPYMaEJ7/vWUa1w==}
    dependencies:
      call-bind: 1.0.2
      get-intrinsic: 1.2.1
      is-typed-array: 1.1.10
    dev: true

  /is-arrayish@0.2.1:
    resolution: {integrity: sha512-zz06S8t0ozoDXMG+ube26zeCTNXcKIPJZJi8hBrF4idCLms4CG9QtK7qBl1boi5ODzFpjswb5JPmHCbMpjaYzg==}
    dev: true

  /is-arrayish@0.3.2:
    resolution: {integrity: sha512-eVRqCvVlZbuw3GrM63ovNSNAeA1K16kaR/LRY/92w0zxQ5/1YzwblUX652i4Xs9RwAGjW9d9y6X88t8OaAJfWQ==}
    dev: false

  /is-bigint@1.0.4:
    resolution: {integrity: sha512-zB9CruMamjym81i2JZ3UMn54PKGsQzsJeo6xvN3HJJ4CAsQNB6iRutp2To77OfCNuoxspsIhzaPoO1zyCEhFOg==}
    dependencies:
      has-bigints: 1.0.2
    dev: true

  /is-binary-path@2.1.0:
    resolution: {integrity: sha512-ZMERYes6pDydyuGidse7OsHxtbI7WVeUEozgR/g7rd0xUimYNlvZRE/K2MgZTjWy725IfelLeVcEM97mmtRGXw==}
    engines: {node: '>=8'}
    dependencies:
      binary-extensions: 2.2.0
    dev: true

  /is-boolean-object@1.1.2:
    resolution: {integrity: sha512-gDYaKHJmnj4aWxyj6YHyXVpdQawtVLHU5cb+eztPGczf6cjuTdwve5ZIEfgXqH4e57An1D1AKf8CZ3kYrQRqYA==}
    engines: {node: '>= 0.4'}
    dependencies:
      call-bind: 1.0.2
      has-tostringtag: 1.0.0
    dev: true

  /is-buffer@2.0.5:
    resolution: {integrity: sha512-i2R6zNFDwgEHJyQUtJEk0XFi1i0dPFn/oqjK3/vPCcDeJvW5NQ83V8QbicfF1SupOaB0h8ntgBC2YiE7dfyctQ==}
    engines: {node: '>=4'}

  /is-callable@1.2.7:
    resolution: {integrity: sha512-1BC0BVFhS/p0qtw6enp8e+8OD0UrK0oFLztSjNzhcKA3WDuJxxAPXzPuPtKkjEY9UUoEWlX/8fgKeu2S8i9JTA==}
    engines: {node: '>= 0.4'}
    dev: true

  /is-core-module@2.12.1:
    resolution: {integrity: sha512-Q4ZuBAe2FUsKtyQJoQHlvP8OvBERxO3jEmy1I7hcRXcJBGGHFh/aJBswbXuS9sgrDH2QUO8ilkwNPHvHMd8clg==}
    dependencies:
      has: 1.0.3
    dev: true

  /is-date-object@1.0.5:
    resolution: {integrity: sha512-9YQaSxsAiSwcvS33MBk3wTCVnWK+HhF8VZR2jRxehM16QcVOdHqPn4VPHmRK4lSr38n9JriurInLcP90xsYNfQ==}
    engines: {node: '>= 0.4'}
    dependencies:
      has-tostringtag: 1.0.0

  /is-docker@2.2.1:
    resolution: {integrity: sha512-F+i2BKsFrH66iaUFc0woD8sLy8getkwTwtOBjvs56Cx4CgJDeKQeqfz8wAYiSb8JOprWhHH5p77PbmYCvvUuXQ==}
    engines: {node: '>=8'}
    hasBin: true
    dev: true

  /is-docker@3.0.0:
    resolution: {integrity: sha512-eljcgEDlEns/7AXFosB5K/2nCM4P7FQPkGc/DWLy5rmFEWvZayGrik1d9/QIY5nJ4f9YsVvBkA6kJpHn9rISdQ==}
    engines: {node: ^12.20.0 || ^14.13.1 || >=16.0.0}
    hasBin: true
    dev: true

  /is-extglob@2.1.1:
    resolution: {integrity: sha512-SbKbANkN603Vi4jEZv49LeVJMn4yGwsbzZworEoyEiutsN3nJYdbO36zfhGJ6QEDpOZIFkDtnq5JRxmvl3jsoQ==}
    engines: {node: '>=0.10.0'}

  /is-fullwidth-code-point@3.0.0:
    resolution: {integrity: sha512-zymm5+u+sCsSWyD9qNaejV3DFvhCKclKdizYaJUuHA83RLjb7nSuGnddCHGv0hk+KY7BMAlsWeK4Ueg6EV6XQg==}
    engines: {node: '>=8'}
    dev: true

  /is-fullwidth-code-point@4.0.0:
    resolution: {integrity: sha512-O4L094N2/dZ7xqVdrXhh9r1KODPJpFms8B5sGdJLPy664AgvXsreZUyCQQNItZRDlYug4xStLjNp/sz3HvBowQ==}
    engines: {node: '>=12'}
    dev: true

  /is-glob@4.0.3:
    resolution: {integrity: sha512-xelSayHH36ZgE7ZWhli7pW34hNbNl8Ojv5KVmkJD4hBdD3th8Tfk9vYasLM+mXWOZhFkgZfxhLSnrwRr4elSSg==}
    engines: {node: '>=0.10.0'}
    dependencies:
      is-extglob: 2.1.1

  /is-inside-container@1.0.0:
    resolution: {integrity: sha512-KIYLCCJghfHZxqjYBE7rEy0OBuTd5xCHS7tHVgvCLkx7StIoaxwNW3hCALgEUjFfeRk+MG/Qxmp/vtETEF3tRA==}
    engines: {node: '>=14.16'}
    hasBin: true
    dependencies:
      is-docker: 3.0.0
    dev: true

  /is-map@2.0.2:
    resolution: {integrity: sha512-cOZFQQozTha1f4MxLFzlgKYPTyj26picdZTx82hbc/Xf4K/tZOOXSCkMvU4pKioRXGDLJRn0GM7Upe7kR721yg==}
    dev: true

  /is-negative-zero@2.0.2:
    resolution: {integrity: sha512-dqJvarLawXsFbNDeJW7zAz8ItJ9cd28YufuuFzh0G8pNHjJMnY08Dv7sYX2uF5UpQOwieAeOExEYAWWfu7ZZUA==}
    engines: {node: '>= 0.4'}
    dev: true

  /is-number-object@1.0.7:
    resolution: {integrity: sha512-k1U0IRzLMo7ZlYIfzRu23Oh6MiIFasgpb9X76eqfFZAqwH44UI4KTBvBYIZ1dSL9ZzChTB9ShHfLkR4pdW5krQ==}
    engines: {node: '>= 0.4'}
    dependencies:
      has-tostringtag: 1.0.0
    dev: true

  /is-number@7.0.0:
    resolution: {integrity: sha512-41Cifkg6e8TylSpdtTpeLVMqvSBEVzTttHvERD741+pnZ8ANv0004MRL43QKPDlK9cGvNp6NZWZUBlbGXYxxng==}
    engines: {node: '>=0.12.0'}

  /is-path-inside@3.0.3:
    resolution: {integrity: sha512-Fd4gABb+ycGAmKou8eMftCupSir5lRxqf4aD/vd0cD2qc4HL07OjCeuHMr8Ro4CoMaeCKDB0/ECBOVWjTwUvPQ==}
    engines: {node: '>=8'}
    dev: true

  /is-plain-obj@4.1.0:
    resolution: {integrity: sha512-+Pgi+vMuUNkJyExiMBt5IlFoMyKnr5zhJ4Uspz58WOhBF5QoIZkFyNHIbBAtHwzVAgk5RtndVNsDRN61/mmDqg==}
    engines: {node: '>=12'}

  /is-potential-custom-element-name@1.0.1:
    resolution: {integrity: sha512-bCYeRA2rVibKZd+s2625gGnGF/t7DSqDs4dP7CrLA1m7jKWz6pps0LpYLJN8Q64HtmPKJ1hrN3nzPNKFEKOUiQ==}

  /is-regex@1.1.4:
    resolution: {integrity: sha512-kvRdxDsxZjhzUX07ZnLydzS1TU/TJlTUHHY4YLL87e37oUA49DfkLqgy+VjFocowy29cKvcSiu+kIv728jTTVg==}
    engines: {node: '>= 0.4'}
    dependencies:
      call-bind: 1.0.2
      has-tostringtag: 1.0.0

  /is-set@2.0.2:
    resolution: {integrity: sha512-+2cnTEZeY5z/iXGbLhPrOAaK/Mau5k5eXq9j14CpRTftq0pAJu2MwVRSZhyZWBzx3o6X795Lz6Bpb6R0GKf37g==}
    dev: true

  /is-shared-array-buffer@1.0.2:
    resolution: {integrity: sha512-sqN2UDu1/0y6uvXyStCOzyhAjCSlHceFoMKJW8W9EU9cvic/QdsZ0kEU93HEy3IUEFZIiH/3w+AH/UQbPHNdhA==}
    dependencies:
      call-bind: 1.0.2
    dev: true

  /is-stream@2.0.1:
    resolution: {integrity: sha512-hFoiJiTl63nn+kstHGBtewWSKnQLpyb155KHheA1l39uvtO9nWIop1p3udqPcUd/xbF1VLMO4n7OI6p7RbngDg==}
    engines: {node: '>=8'}
    dev: true

  /is-stream@3.0.0:
    resolution: {integrity: sha512-LnQR4bZ9IADDRSkvpqMGvt/tEJWclzklNgSw48V5EAaAeDd6qGvN8ei6k5p0tvxSR171VmGyHuTiAOfxAbr8kA==}
    engines: {node: ^12.20.0 || ^14.13.1 || >=16.0.0}
    dev: true

  /is-string@1.0.7:
    resolution: {integrity: sha512-tE2UXzivje6ofPW7l23cjDOMa09gb7xlAqG6jG5ej6uPV32TlWP3NKPigtaGeHNu9fohccRYvIiZMfOOnOYUtg==}
    engines: {node: '>= 0.4'}
    dependencies:
      has-tostringtag: 1.0.0
    dev: true

  /is-symbol@1.0.4:
    resolution: {integrity: sha512-C/CPBqKWnvdcxqIARxyOh4v1UUEOCHpgDa0WYgpKDFMszcrPcffg5uhwSgPCLD2WWxmq6isisz87tzT01tuGhg==}
    engines: {node: '>= 0.4'}
    dependencies:
      has-symbols: 1.0.3
    dev: true

  /is-typed-array@1.1.10:
    resolution: {integrity: sha512-PJqgEHiWZvMpaFZ3uTc8kHPM4+4ADTlDniuQL7cU/UDA0Ql7F70yGfHph3cLNe+c9toaigv+DFzTJKhc2CtO6A==}
    engines: {node: '>= 0.4'}
    dependencies:
      available-typed-arrays: 1.0.5
      call-bind: 1.0.2
      for-each: 0.3.3
      gopd: 1.0.1
      has-tostringtag: 1.0.0
    dev: true

  /is-weakmap@2.0.1:
    resolution: {integrity: sha512-NSBR4kH5oVj1Uwvv970ruUkCV7O1mzgVFO4/rev2cLRda9Tm9HrL70ZPut4rOHgY0FNrUu9BCbXA2sdQ+x0chA==}
    dev: true

  /is-weakref@1.0.2:
    resolution: {integrity: sha512-qctsuLZmIQ0+vSSMfoVvyFe2+GSEvnmZ2ezTup1SBse9+twCCeial6EEi3Nc2KFcf6+qz2FBPnjXsk8xhKSaPQ==}
    dependencies:
      call-bind: 1.0.2
    dev: true

  /is-weakset@2.0.2:
    resolution: {integrity: sha512-t2yVvttHkQktwnNNmBQ98AhENLdPUTDTE21uPqAQ0ARwQfGeQKRVS0NNurH7bTf7RrvcVn1OOge45CnBeHCSmg==}
    dependencies:
      call-bind: 1.0.2
      get-intrinsic: 1.2.1
    dev: true

  /is-what@4.1.15:
    resolution: {integrity: sha512-uKua1wfy3Yt+YqsD6mTUEa2zSi3G1oPlqTflgaPJ7z63vUGN5pxFpnQfeSLMFnJDEsdvOtkp1rUWkYjB4YfhgA==}
    engines: {node: '>=12.13'}
    dev: false

  /is-wsl@2.2.0:
    resolution: {integrity: sha512-fKzAra0rGJUUBwGBgNkHZuToZcn+TtXHpeCgmkMJMMYx1sQDYaCSyjJBSCa2nH1DGm7s3n1oBnohoVTBaN7Lww==}
    engines: {node: '>=8'}
    dependencies:
      is-docker: 2.2.1
    dev: true

  /isarray@2.0.5:
    resolution: {integrity: sha512-xHjhDr3cNBK0BzdUJSPXZntQUx/mwMS5Rw4A7lPJ90XGAO6ISP/ePDNuo0vhqOZU+UD5JoodwCAAoZQd3FeAKw==}
    dev: true

  /isexe@2.0.0:
    resolution: {integrity: sha512-RHxMLp9lnKHGHRng9QFhRCMbYAcVpn69smSGcq3f36xjgVVWThj4qqLbTLlq7Ssj8B+fIQ1EuCEGI2lKsyQeIw==}
    dev: true

  /jest-worker@27.5.1:
    resolution: {integrity: sha512-7vuh85V5cdDofPyxn58nrPjBktZo0u9x1g8WtjQol+jZDaE+fhN+cIvTj11GndBnMnyfrUOG1sZQxCdjKh+DKg==}
    engines: {node: '>= 10.13.0'}
    dependencies:
      '@types/node': 18.16.16
      merge-stream: 2.0.0
      supports-color: 8.1.1

  /jiti@1.18.2:
    resolution: {integrity: sha512-QAdOptna2NYiSSpv0O/BwoHBSmz4YhpzJHyi+fnMRTXFjp7B8i/YG5Z8IfusxB1ufjcD2Sre1F3R+nX3fvy7gg==}
    hasBin: true
    dev: true

  /jose@4.14.4:
    resolution: {integrity: sha512-j8GhLiKmUAh+dsFXlX1aJCbt5KMibuKb+d7j1JaOJG6s2UjX1PQlW+OKB/sD4a/5ZYF4RcmYmLSndOoU3Lt/3g==}
    dev: false

  /joycon@3.1.1:
    resolution: {integrity: sha512-34wB/Y7MW7bzjKRjUKTa46I2Z7eV62Rkhva+KkopW7Qvv/OSWBqvkSY7vusOPrNuZcUG3tApvdVgNB8POj3SPw==}
    engines: {node: '>=10'}
    dev: true

  /js-string-escape@1.0.1:
    resolution: {integrity: sha512-Smw4xcfIQ5LVjAOuJCvN/zIodzA/BBSsluuoSykP+lUvScIi4U6RJLfwHet5cxFnCswUjISV8oAXaqaJDY3chg==}
    engines: {node: '>= 0.8'}
    dev: true

  /js-tokens@4.0.0:
    resolution: {integrity: sha512-RdJUflcE3cUzKiMqQgsCu06FPu9UdIJO0beYbPhHN4k6apgJtifcoCtT9bcxOpYBtpD2kCM6Sbzg4CausW/PKQ==}

  /js-yaml@4.1.0:
    resolution: {integrity: sha512-wpxZs9NoxZaJESJGIZTyDEaYpl0FKSA+FB9aJiyemKhMwkxQg63h4T1KJgUGHpTqPDNRcmmYLugrRjJlBtWvRA==}
    hasBin: true
    dependencies:
      argparse: 2.0.1
    dev: true

  /jsdom@21.1.2:
    resolution: {integrity: sha512-sCpFmK2jv+1sjff4u7fzft+pUh2KSUbUrEHYHyfSIbGTIcmnjyp83qg6qLwdJ/I3LpTXx33ACxeRL7Lsyc6lGQ==}
    engines: {node: '>=14'}
    peerDependencies:
      canvas: ^2.5.0
    peerDependenciesMeta:
      canvas:
        optional: true
    dependencies:
      abab: 2.0.6
      acorn: 8.8.2
      acorn-globals: 7.0.1
      cssstyle: 3.0.0
      data-urls: 4.0.0
      decimal.js: 10.4.3
      domexception: 4.0.0
      escodegen: 2.0.0
      form-data: 4.0.0
      html-encoding-sniffer: 3.0.0
      http-proxy-agent: 5.0.0
      https-proxy-agent: 5.0.1
      is-potential-custom-element-name: 1.0.1
      nwsapi: 2.2.5
      parse5: 7.1.2
      rrweb-cssom: 0.6.0
      saxes: 6.0.0
      symbol-tree: 3.2.4
      tough-cookie: 4.1.3
      w3c-xmlserializer: 4.0.0
      webidl-conversions: 7.0.0
      whatwg-encoding: 2.0.0
      whatwg-mimetype: 3.0.0
      whatwg-url: 12.0.1
      ws: 8.13.0
      xml-name-validator: 4.0.0
    transitivePeerDependencies:
      - bufferutil
      - supports-color
      - utf-8-validate

  /jsesc@2.5.2:
    resolution: {integrity: sha512-OYu7XEzjkCQ3C5Ps3QIZsQfNpqoJyZZA99wd9aWd05NCtC5pWOkShK2mkL6HXQR6/Cy2lbNdPlZBpuQHXE63gA==}
    engines: {node: '>=4'}
    hasBin: true

  /json-parse-better-errors@1.0.2:
    resolution: {integrity: sha512-mrqyZKfX5EhL7hvqcV6WG1yYjnjeuYDzDhhcAAUrq8Po85NBQBJP+ZDUT75qZQ98IkUoBqdkExkukOU7Ts2wrw==}
    dev: true

  /json-parse-even-better-errors@2.3.1:
    resolution: {integrity: sha512-xyFwyhro/JEof6Ghe2iz2NcXoj2sloNsWr/XsERDK/oiPCfaNhl5ONfp+jQdAZRQQ0IJWNzH9zIZF7li91kh2w==}

  /json-schema-traverse@0.4.1:
    resolution: {integrity: sha512-xbbCH5dCYU5T8LcEhhuh7HJ88HXuW3qsI3Y0zOZFKfZEHcpWiHU/Jxzk629Brsab/mMiHQti9wMP+845RPe3Vg==}

  /json-stable-stringify-without-jsonify@1.0.1:
    resolution: {integrity: sha512-Bdboy+l7tA3OGW6FjyFHWkP5LuByj1Tk33Ljyq0axyzdk9//JSi2u3fP1QSmd1KNwq6VOKYGlAu87CisVir6Pw==}
    dev: true

  /json5@1.0.2:
    resolution: {integrity: sha512-g1MWMLBiz8FKi1e4w0UyVL3w+iJceWAFBAaBnnGKOpNa5f8TLktkbre1+s6oICydWAm+HRUGTmI+//xv2hvXYA==}
    hasBin: true
    dependencies:
      minimist: 1.2.8
    dev: true

  /json5@2.2.3:
    resolution: {integrity: sha512-XmOWe7eyHYH14cLdVPoyg+GOH3rYX++KpzrylJwSW98t3Nk+U8XOl8FWKOgwtzdb8lXGf6zYwDUzeHMWfxasyg==}
    engines: {node: '>=6'}
    hasBin: true

  /jsonc-parser@3.2.0:
    resolution: {integrity: sha512-gfFQZrcTc8CnKXp6Y4/CBT3fTc0OVuDofpre4aEeEpSBPV5X5v4+Vmx+8snU7RLPrNHPKSgLxGo9YuQzz20o+w==}
    dev: true

  /jsx-ast-utils@3.3.3:
    resolution: {integrity: sha512-fYQHZTZ8jSfmWZ0iyzfwiU4WDX4HpHbMCZ3gPlWYiCl3BoeOTsqKBqnTVfH2rYT7eP5c3sVbeSPHnnJOaTrWiw==}
    engines: {node: '>=4.0'}
    dependencies:
      array-includes: 3.1.6
      object.assign: 4.1.4
    dev: true

  /just-debounce-it@3.2.0:
    resolution: {integrity: sha512-WXzwLL0745uNuedrCsCs3rpmfD6DBaf7uuVwaq98/8dafURfgQaBsSpjiPp5+CW6Vjltwy9cOGI6qE71b3T8iQ==}
    dev: false

  /kleur@4.1.5:
    resolution: {integrity: sha512-o+NO+8WrRiQEE4/7nwRJhN1HWpVmJm511pBHUxPLtp0BUISzlBplORYSmTclCnJvQq2tKu/sgl3xVpkc7ZWuQQ==}
    engines: {node: '>=6'}
    dev: false

  /language-subtag-registry@0.3.22:
    resolution: {integrity: sha512-tN0MCzyWnoz/4nHS6uxdlFWoUZT7ABptwKPQ52Ea7URk6vll88bWBVhodtnlfEuCcKWNGoc+uGbw1cwa9IKh/w==}
    dev: true

  /language-tags@1.0.5:
    resolution: {integrity: sha512-qJhlO9cGXi6hBGKoxEG/sKZDAHD5Hnu9Hs4WbOY3pCWXDhw0N8x1NenNzm2EnNLkLkk7J2SdxAkDSbb6ftT+UQ==}
    dependencies:
      language-subtag-registry: 0.3.22
    dev: true

  /levn@0.3.0:
    resolution: {integrity: sha512-0OO4y2iOHix2W6ujICbKIaEQXvFQHue65vUG3pb5EUomzPI90z9hsA1VsO/dbIIpC53J8gxM9Q4Oho0jrCM/yA==}
    engines: {node: '>= 0.8.0'}
    dependencies:
      prelude-ls: 1.1.2
      type-check: 0.3.2

  /levn@0.4.1:
    resolution: {integrity: sha512-+bT2uH4E5LGE7h/n3evcS/sQlJXCpIp6ym8OWJ5eV6+67Dsql/LaaT7qJBAt2rzfoa/5QBGBhxDix1dMt2kQKQ==}
    engines: {node: '>= 0.8.0'}
    dependencies:
      prelude-ls: 1.2.1
      type-check: 0.4.0
    dev: true

  /lilconfig@2.1.0:
    resolution: {integrity: sha512-utWOt/GHzuUxnLKxB6dk81RoOeoNeHgbrXiuGk4yyF5qlRz+iIVWu56E2fqGHFrXz0QNUhLB/8nKqvRH66JKGQ==}
    engines: {node: '>=10'}
    dev: true

  /lines-and-columns@1.2.4:
    resolution: {integrity: sha512-7ylylesZQ/PV29jhEDl3Ufjo6ZX7gCqJr5F7PKrqc93v7fzSymt1BpwEU8nAUXs8qzzvqhbjhK5QZg6Mt/HkBg==}
    dev: true

  /lint-staged@13.2.2:
    resolution: {integrity: sha512-71gSwXKy649VrSU09s10uAT0rWCcY3aewhMaHyl2N84oBk4Xs9HgxvUp3AYu+bNsK4NrOYYxvSgg7FyGJ+jGcA==}
    engines: {node: ^14.13.1 || >=16.0.0}
    hasBin: true
    dependencies:
      chalk: 5.2.0
      cli-truncate: 3.1.0
      commander: 10.0.1
      debug: 4.3.4
      execa: 7.1.1
      lilconfig: 2.1.0
      listr2: 5.0.8
      micromatch: 4.0.5
      normalize-path: 3.0.0
      object-inspect: 1.12.3
      pidtree: 0.6.0
      string-argv: 0.3.2
      yaml: 2.3.1
    transitivePeerDependencies:
      - enquirer
      - supports-color
    dev: true

  /listr2@5.0.8:
    resolution: {integrity: sha512-mC73LitKHj9w6v30nLNGPetZIlfpUniNSsxxrbaPcWOjDb92SHPzJPi/t+v1YC/lxKz/AJ9egOjww0qUuFxBpA==}
    engines: {node: ^14.13.1 || >=16.0.0}
    peerDependencies:
      enquirer: '>= 2.3.0 < 3'
    peerDependenciesMeta:
      enquirer:
        optional: true
    dependencies:
      cli-truncate: 2.1.0
      colorette: 2.0.20
      log-update: 4.0.0
      p-map: 4.0.0
      rfdc: 1.3.0
      rxjs: 7.8.1
      through: 2.3.8
      wrap-ansi: 7.0.0
    dev: true

  /load-json-file@4.0.0:
    resolution: {integrity: sha512-Kx8hMakjX03tiGTLAIdJ+lL0htKnXjEZN6hk/tozf/WOuYGdZBJrZ+rCJRbVCugsjB3jMLn9746NsQIf5VjBMw==}
    engines: {node: '>=4'}
    dependencies:
      graceful-fs: 4.2.11
      parse-json: 4.0.0
      pify: 3.0.0
      strip-bom: 3.0.0
    dev: true

  /load-tsconfig@0.2.5:
    resolution: {integrity: sha512-IXO6OCs9yg8tMKzfPZ1YmheJbZCiEsnBdcB03l0OcfK9prKnJb96siuHCr5Fl37/yo9DnKU+TLpxzTUspw9shg==}
    engines: {node: ^12.20.0 || ^14.13.1 || >=16.0.0}
    dev: true

  /loader-runner@4.3.0:
    resolution: {integrity: sha512-3R/1M+yS3j5ou80Me59j7F9IMs4PXs3VqRrm0TU3AbKPxlmpoY1TNscJV/oGJXo8qCatFGTfDbY6W6ipGOYXfg==}
    engines: {node: '>=6.11.5'}

  /loader-utils@2.0.4:
    resolution: {integrity: sha512-xXqpXoINfFhgua9xiqD8fPFHgkoq1mmmpE92WlDbm9rNRd/EbRb+Gqf908T2DMfuHjjJlksiK2RbHVOdD/MqSw==}
    engines: {node: '>=8.9.0'}
    dependencies:
      big.js: 5.2.2
      emojis-list: 3.0.0
      json5: 2.2.3
    dev: false

  /loader-utils@3.2.1:
    resolution: {integrity: sha512-ZvFw1KWS3GVyYBYb7qkmRM/WwL2TQQBxgCK62rlvm4WpVQ23Nb4tYjApUlfjrEGvOs7KHEsmyUn75OHZrJMWPw==}
    engines: {node: '>= 12.13.0'}
    dev: true

  /local-pkg@0.4.3:
    resolution: {integrity: sha512-SFppqq5p42fe2qcZQqqEOiVRXl+WCP1MdT6k7BDEW1j++sp5fIY+/fdRQitvKgB5BrBcmrs5m/L0v2FrU5MY1g==}
    engines: {node: '>=14'}
    dev: true

  /locate-path@5.0.0:
    resolution: {integrity: sha512-t7hw9pI+WvuwNJXwk5zVHpyhIqzg2qTlklJOf0mVxGSbe3Fp2VieZcduNYjaLDoy6p9uGpQEGWG87WpMKlNq8g==}
    engines: {node: '>=8'}
    dependencies:
      p-locate: 4.1.0
    dev: false

  /locate-path@6.0.0:
    resolution: {integrity: sha512-iPZK6eYjbxRu3uB4/WZ3EsEIMJFMqAoopl3R+zuq0UjcAm/MO6KCweDgPfP3elTztoKP3KtnVHxTn2NHBSDVUw==}
    engines: {node: '>=10'}
    dependencies:
      p-locate: 5.0.0
    dev: true

  /lodash.merge@4.6.2:
    resolution: {integrity: sha512-0KpjqXRVvrYyCsX1swR/XTK0va6VQkQM6MNo7PqW77ByjAhoARA8EfrP1N4+KlKj8YS0ZUCtRT/YUuhyYDujIQ==}

  /lodash.sortby@4.7.0:
    resolution: {integrity: sha512-HDWXG8isMntAyRF5vZ7xKuEvOhT4AhlRt/3czTSjvGUxjYCBVRQY48ViDHyfYz9VIoBkW4TMGQNapx+l3RUwdA==}
    dev: true

  /lodash@4.17.21:
    resolution: {integrity: sha512-v2kDEe57lecTulaDIuNTPy3Ry4gLGJ6Z1O3vE1krgXZNrsQ+LFTGHVxVjcXPs17LhbZVGedAJv8XZ1tvj5FvSg==}

  /log-update@4.0.0:
    resolution: {integrity: sha512-9fkkDevMefjg0mmzWFBW8YkFP91OrizzkW3diF7CpG+S2EYdy4+TVfGwz1zeF8x7hCx1ovSPTOE9Ngib74qqUg==}
    engines: {node: '>=10'}
    dependencies:
      ansi-escapes: 4.3.2
      cli-cursor: 3.1.0
      slice-ansi: 4.0.0
      wrap-ansi: 6.2.0
    dev: true

  /loose-envify@1.4.0:
    resolution: {integrity: sha512-lyuxPGr/Wfhrlem2CL/UcnUc1zcqKAImBDzukY7Y5F/yQiNdko6+fRLevlw1HgMySw7f611UIY408EtxRSoK3Q==}
    hasBin: true
    dependencies:
      js-tokens: 4.0.0

  /loupe@2.3.6:
    resolution: {integrity: sha512-RaPMZKiMy8/JruncMU5Bt6na1eftNoo++R4Y+N2FrxkDVTrGvcyzFTsaGif4QTeKESheMGegbhw6iUAq+5A8zA==}
    dependencies:
      get-func-name: 2.0.0
    dev: true

  /lru-cache@5.1.1:
    resolution: {integrity: sha512-KpNARQA3Iwv+jTA0utUVVbrh+Jlrr1Fv0e56GGzAFOXN7dk/FviaDW8LHmK52DlcH4WP2n6gI8vN1aesBFgo9w==}
    dependencies:
      yallist: 3.1.1

  /lru-cache@6.0.0:
    resolution: {integrity: sha512-Jo6dJ04CmSjuznwJSS3pUeWmd/H0ffTlkXXgwZi+eq1UCmqQwCh+eLsYOYCwY991i2Fah4h1BEMCx4qThGbsiA==}
    engines: {node: '>=10'}
    dependencies:
      yallist: 4.0.0

  /luxon@3.3.0:
    resolution: {integrity: sha512-An0UCfG/rSiqtAIiBPO0Y9/zAnHUZxAMiCpTd5h2smgsj7GGmcenvrvww2cqNA8/4A5ZrD1gJpHN2mIHZQF+Mg==}
    engines: {node: '>=12'}
    dev: false

  /magic-string@0.30.0:
    resolution: {integrity: sha512-LA+31JYDJLs82r2ScLrlz1GjSgu66ZV518eyWT+S8VhyQn/JL0u9MeBOvQMGYiPk1DBiSN9DDMOcXvigJZaViQ==}
    engines: {node: '>=12'}
    dependencies:
      '@jridgewell/sourcemap-codec': 1.4.15
    dev: true

  /make-dir@3.1.0:
    resolution: {integrity: sha512-g3FeP20LNwhALb/6Cz6Dd4F2ngze0jz7tbzrD2wAV+o9FeNHe4rL+yK2md0J/fiSf1sa1ADhXqi5+oVwOM/eGw==}
    engines: {node: '>=8'}
    dependencies:
      semver: 6.3.0
    dev: false

  /md5-hex@3.0.1:
    resolution: {integrity: sha512-BUiRtTtV39LIJwinWBjqVsU9xhdnz7/i889V859IBFpuqGAj6LuOvHv5XLbgZ2R7ptJoJaEcxkv88/h25T7Ciw==}
    engines: {node: '>=8'}
    dependencies:
      blueimp-md5: 2.19.0
    dev: true

  /mdast-util-definitions@5.1.2:
    resolution: {integrity: sha512-8SVPMuHqlPME/z3gqVwWY4zVXn8lqKv/pAhC57FuJ40ImXyBpmO5ukh98zB2v7Blql2FiHjHv9LVztSIqjY+MA==}
    dependencies:
      '@types/mdast': 3.0.11
      '@types/unist': 2.0.6
      unist-util-visit: 4.1.2
    dev: false

  /mdast-util-from-markdown@1.3.1:
    resolution: {integrity: sha512-4xTO/M8c82qBcnQc1tgpNtubGUW/Y1tBQ1B0i5CtSoelOLKFYlElIr3bvgREYYO5iRqbMY1YuqZng0GVOI8Qww==}
    dependencies:
      '@types/mdast': 3.0.11
      '@types/unist': 2.0.6
      decode-named-character-reference: 1.0.2
      mdast-util-to-string: 3.2.0
      micromark: 3.2.0
      micromark-util-decode-numeric-character-reference: 1.1.0
      micromark-util-decode-string: 1.1.0
      micromark-util-normalize-identifier: 1.1.0
      micromark-util-symbol: 1.1.0
      micromark-util-types: 1.1.0
      unist-util-stringify-position: 3.0.3
      uvu: 0.5.6
    transitivePeerDependencies:
      - supports-color
    dev: false

  /mdast-util-to-hast@12.3.0:
    resolution: {integrity: sha512-pits93r8PhnIoU4Vy9bjW39M2jJ6/tdHyja9rrot9uujkN7UTU9SDnE6WNJz/IGyQk3XHX6yNNtrBH6cQzm8Hw==}
    dependencies:
      '@types/hast': 2.3.4
      '@types/mdast': 3.0.11
      mdast-util-definitions: 5.1.2
      micromark-util-sanitize-uri: 1.2.0
      trim-lines: 3.0.1
      unist-util-generated: 2.0.1
      unist-util-position: 4.0.4
      unist-util-visit: 4.1.2
    dev: false

  /mdast-util-to-string@3.2.0:
    resolution: {integrity: sha512-V4Zn/ncyN1QNSqSBxTrMOLpjr+IKdHl2v3KVLoWmDPscP4r9GcCi71gjgvUV1SFSKh92AjAG4peFuBl2/YgCJg==}
    dependencies:
      '@types/mdast': 3.0.11
    dev: false

  /memorystream@0.3.1:
    resolution: {integrity: sha512-S3UwM3yj5mtUSEfP41UZmt/0SCoVYUcU1rkXv+BQ5Ig8ndL4sPoJNBUJERafdPb5jjHJGuMgytgKvKIf58XNBw==}
    engines: {node: '>= 0.10.0'}
    dev: true

  /merge-stream@2.0.0:
    resolution: {integrity: sha512-abv/qOcuPfk3URPfDzmZU1LKmuw8kT+0nIHvKrKgFrwifol/doWcdA4ZqsWQ8ENrFKkd67Mfpo/LovbIUsbt3w==}

  /merge2@1.4.1:
    resolution: {integrity: sha512-8q7VEgMJW4J8tcfVPy8g09NcQwZdbwFEqhe/WZkoIzjn/3TGDwtOCYtXGxA3O8tPzpczCCDgv+P2P5y00ZJOOg==}
    engines: {node: '>= 8'}

  /micromark-core-commonmark@1.1.0:
    resolution: {integrity: sha512-BgHO1aRbolh2hcrzL2d1La37V0Aoz73ymF8rAcKnohLy93titmv62E0gP8Hrx9PKcKrqCZ1BbLGbP3bEhoXYlw==}
    dependencies:
      decode-named-character-reference: 1.0.2
      micromark-factory-destination: 1.1.0
      micromark-factory-label: 1.1.0
      micromark-factory-space: 1.1.0
      micromark-factory-title: 1.1.0
      micromark-factory-whitespace: 1.1.0
      micromark-util-character: 1.2.0
      micromark-util-chunked: 1.1.0
      micromark-util-classify-character: 1.1.0
      micromark-util-html-tag-name: 1.2.0
      micromark-util-normalize-identifier: 1.1.0
      micromark-util-resolve-all: 1.1.0
      micromark-util-subtokenize: 1.1.0
      micromark-util-symbol: 1.1.0
      micromark-util-types: 1.1.0
      uvu: 0.5.6
    dev: false

  /micromark-factory-destination@1.1.0:
    resolution: {integrity: sha512-XaNDROBgx9SgSChd69pjiGKbV+nfHGDPVYFs5dOoDd7ZnMAE+Cuu91BCpsY8RT2NP9vo/B8pds2VQNCLiu0zhg==}
    dependencies:
      micromark-util-character: 1.2.0
      micromark-util-symbol: 1.1.0
      micromark-util-types: 1.1.0
    dev: false

  /micromark-factory-label@1.1.0:
    resolution: {integrity: sha512-OLtyez4vZo/1NjxGhcpDSbHQ+m0IIGnT8BoPamh+7jVlzLJBH98zzuCoUeMxvM6WsNeh8wx8cKvqLiPHEACn0w==}
    dependencies:
      micromark-util-character: 1.2.0
      micromark-util-symbol: 1.1.0
      micromark-util-types: 1.1.0
      uvu: 0.5.6
    dev: false

  /micromark-factory-space@1.1.0:
    resolution: {integrity: sha512-cRzEj7c0OL4Mw2v6nwzttyOZe8XY/Z8G0rzmWQZTBi/jjwyw/U4uqKtUORXQrR5bAZZnbTI/feRV/R7hc4jQYQ==}
    dependencies:
      micromark-util-character: 1.2.0
      micromark-util-types: 1.1.0
    dev: false

  /micromark-factory-title@1.1.0:
    resolution: {integrity: sha512-J7n9R3vMmgjDOCY8NPw55jiyaQnH5kBdV2/UXCtZIpnHH3P6nHUKaH7XXEYuWwx/xUJcawa8plLBEjMPU24HzQ==}
    dependencies:
      micromark-factory-space: 1.1.0
      micromark-util-character: 1.2.0
      micromark-util-symbol: 1.1.0
      micromark-util-types: 1.1.0
    dev: false

  /micromark-factory-whitespace@1.1.0:
    resolution: {integrity: sha512-v2WlmiymVSp5oMg+1Q0N1Lxmt6pMhIHD457whWM7/GUlEks1hI9xj5w3zbc4uuMKXGisksZk8DzP2UyGbGqNsQ==}
    dependencies:
      micromark-factory-space: 1.1.0
      micromark-util-character: 1.2.0
      micromark-util-symbol: 1.1.0
      micromark-util-types: 1.1.0
    dev: false

  /micromark-util-character@1.2.0:
    resolution: {integrity: sha512-lXraTwcX3yH/vMDaFWCQJP1uIszLVebzUa3ZHdrgxr7KEU/9mL4mVgCpGbyhvNLNlauROiNUq7WN5u7ndbY6xg==}
    dependencies:
      micromark-util-symbol: 1.1.0
      micromark-util-types: 1.1.0
    dev: false

  /micromark-util-chunked@1.1.0:
    resolution: {integrity: sha512-Ye01HXpkZPNcV6FiyoW2fGZDUw4Yc7vT0E9Sad83+bEDiCJ1uXu0S3mr8WLpsz3HaG3x2q0HM6CTuPdcZcluFQ==}
    dependencies:
      micromark-util-symbol: 1.1.0
    dev: false

  /micromark-util-classify-character@1.1.0:
    resolution: {integrity: sha512-SL0wLxtKSnklKSUplok1WQFoGhUdWYKggKUiqhX+Swala+BtptGCu5iPRc+xvzJ4PXE/hwM3FNXsfEVgoZsWbw==}
    dependencies:
      micromark-util-character: 1.2.0
      micromark-util-symbol: 1.1.0
      micromark-util-types: 1.1.0
    dev: false

  /micromark-util-combine-extensions@1.1.0:
    resolution: {integrity: sha512-Q20sp4mfNf9yEqDL50WwuWZHUrCO4fEyeDCnMGmG5Pr0Cz15Uo7KBs6jq+dq0EgX4DPwwrh9m0X+zPV1ypFvUA==}
    dependencies:
      micromark-util-chunked: 1.1.0
      micromark-util-types: 1.1.0
    dev: false

  /micromark-util-decode-numeric-character-reference@1.1.0:
    resolution: {integrity: sha512-m9V0ExGv0jB1OT21mrWcuf4QhP46pH1KkfWy9ZEezqHKAxkj4mPCy3nIH1rkbdMlChLHX531eOrymlwyZIf2iw==}
    dependencies:
      micromark-util-symbol: 1.1.0
    dev: false

  /micromark-util-decode-string@1.1.0:
    resolution: {integrity: sha512-YphLGCK8gM1tG1bd54azwyrQRjCFcmgj2S2GoJDNnh4vYtnL38JS8M4gpxzOPNyHdNEpheyWXCTnnTDY3N+NVQ==}
    dependencies:
      decode-named-character-reference: 1.0.2
      micromark-util-character: 1.2.0
      micromark-util-decode-numeric-character-reference: 1.1.0
      micromark-util-symbol: 1.1.0
    dev: false

  /micromark-util-encode@1.1.0:
    resolution: {integrity: sha512-EuEzTWSTAj9PA5GOAs992GzNh2dGQO52UvAbtSOMvXTxv3Criqb6IOzJUBCmEqrrXSblJIJBbFFv6zPxpreiJw==}
    dev: false

  /micromark-util-html-tag-name@1.2.0:
    resolution: {integrity: sha512-VTQzcuQgFUD7yYztuQFKXT49KghjtETQ+Wv/zUjGSGBioZnkA4P1XXZPT1FHeJA6RwRXSF47yvJ1tsJdoxwO+Q==}
    dev: false

  /micromark-util-normalize-identifier@1.1.0:
    resolution: {integrity: sha512-N+w5vhqrBihhjdpM8+5Xsxy71QWqGn7HYNUvch71iV2PM7+E3uWGox1Qp90loa1ephtCxG2ftRV/Conitc6P2Q==}
    dependencies:
      micromark-util-symbol: 1.1.0
    dev: false

  /micromark-util-resolve-all@1.1.0:
    resolution: {integrity: sha512-b/G6BTMSg+bX+xVCshPTPyAu2tmA0E4X98NSR7eIbeC6ycCqCeE7wjfDIgzEbkzdEVJXRtOG4FbEm/uGbCRouA==}
    dependencies:
      micromark-util-types: 1.1.0
    dev: false

  /micromark-util-sanitize-uri@1.2.0:
    resolution: {integrity: sha512-QO4GXv0XZfWey4pYFndLUKEAktKkG5kZTdUNaTAkzbuJxn2tNBOr+QtxR2XpWaMhbImT2dPzyLrPXLlPhph34A==}
    dependencies:
      micromark-util-character: 1.2.0
      micromark-util-encode: 1.1.0
      micromark-util-symbol: 1.1.0
    dev: false

  /micromark-util-subtokenize@1.1.0:
    resolution: {integrity: sha512-kUQHyzRoxvZO2PuLzMt2P/dwVsTiivCK8icYTeR+3WgbuPqfHgPPy7nFKbeqRivBvn/3N3GBiNC+JRTMSxEC7A==}
    dependencies:
      micromark-util-chunked: 1.1.0
      micromark-util-symbol: 1.1.0
      micromark-util-types: 1.1.0
      uvu: 0.5.6
    dev: false

  /micromark-util-symbol@1.1.0:
    resolution: {integrity: sha512-uEjpEYY6KMs1g7QfJ2eX1SQEV+ZT4rUD3UcF6l57acZvLNK7PBZL+ty82Z1qhK1/yXIY4bdx04FKMgR0g4IAag==}
    dev: false

  /micromark-util-types@1.1.0:
    resolution: {integrity: sha512-ukRBgie8TIAcacscVHSiddHjO4k/q3pnedmzMQ4iwDcK0FtFCohKOlFbaOL/mPgfnPsL3C1ZyxJa4sbWrBl3jg==}
    dev: false

  /micromark@3.2.0:
    resolution: {integrity: sha512-uD66tJj54JLYq0De10AhWycZWGQNUvDI55xPgk2sQM5kn1JYlhbCMTtEeT27+vAhW2FBQxLlOmS3pmA7/2z4aA==}
    dependencies:
      '@types/debug': 4.1.8
      debug: 4.3.4
      decode-named-character-reference: 1.0.2
      micromark-core-commonmark: 1.1.0
      micromark-factory-space: 1.1.0
      micromark-util-character: 1.2.0
      micromark-util-chunked: 1.1.0
      micromark-util-combine-extensions: 1.1.0
      micromark-util-decode-numeric-character-reference: 1.1.0
      micromark-util-encode: 1.1.0
      micromark-util-normalize-identifier: 1.1.0
      micromark-util-resolve-all: 1.1.0
      micromark-util-sanitize-uri: 1.2.0
      micromark-util-subtokenize: 1.1.0
      micromark-util-symbol: 1.1.0
      micromark-util-types: 1.1.0
      uvu: 0.5.6
    transitivePeerDependencies:
      - supports-color
    dev: false

  /micromatch@4.0.5:
    resolution: {integrity: sha512-DMy+ERcEW2q8Z2Po+WNXuw3c5YaUSFjAO5GsJqfEl7UjvtIuFKO6ZrKvcItdy98dwFI2N1tg3zNIdKaQT+aNdA==}
    engines: {node: '>=8.6'}
    dependencies:
      braces: 3.0.2
      picomatch: 2.3.1

  /mime-db@1.52.0:
    resolution: {integrity: sha512-sPU4uV7dYlvtWJxwwxHD0PuihVNiE7TyAbQ5SWxDCB9mUYvOgroQOwYQQOKPJ8CIbE+1ETVlOoK1UC2nU3gYvg==}
    engines: {node: '>= 0.6'}

  /mime-types@2.1.35:
    resolution: {integrity: sha512-ZDY+bPm5zTTF+YpCrAU9nK0UgICYPT0QtT1NZWFv4s++TNkcgVaT0g6+4R2uI4MjQjzysHB1zxuWL50hzaeXiw==}
    engines: {node: '>= 0.6'}
    dependencies:
      mime-db: 1.52.0

  /mimic-fn@2.1.0:
    resolution: {integrity: sha512-OqbOk5oEQeAZ8WXWydlu9HJjz9WVdEIvamMCcXmuqUYjTknH/sqsWvhQ3vgwKFRR1HpjvNBKQ37nbJgYzGqGcg==}
    engines: {node: '>=6'}
    dev: true

  /mimic-fn@4.0.0:
    resolution: {integrity: sha512-vqiC06CuhBTUdZH+RYl8sFrL096vA45Ok5ISO6sE/Mr1jRbGH4Csnhi8f3wKVl7x8mO4Au7Ir9D3Oyv1VYMFJw==}
    engines: {node: '>=12'}
    dev: true

  /mimic-response@3.1.0:
    resolution: {integrity: sha512-z0yWI+4FDrrweS8Zmt4Ej5HdJmky15+L2e6Wgn3+iK5fWzb6T3fhNFq2+MeTRb064c6Wr4N/wv0DzQTjNzHNGQ==}
    engines: {node: '>=10'}
    dev: false

  /minimatch@3.1.2:
    resolution: {integrity: sha512-J7p63hRiAjw1NDEww1W7i37+ByIrOWO5XQQAzZ3VOcL0PNybwpfmV/N05zFAzwQ9USyEcX6t3UO+K5aqBQOIHw==}
    dependencies:
      brace-expansion: 1.1.11
    dev: true

  /minimist@1.2.8:
    resolution: {integrity: sha512-2yyAR8qBkN3YuheJanUpWC5U3bb5osDywNB8RzDVlDwDHbocAJveqqj1u8+SVD7jkWT4yvsHCpWqqWqAxb0zCA==}

  /mkdirp-classic@0.5.3:
    resolution: {integrity: sha512-gKLcREMhtuZRwRAfqP3RFW+TK4JqApVBtOIftVgjuABpAtpxhPGaDcfvbhNvD0B8iD1oUr/txX35NjcaY6Ns/A==}
    dev: false

  /mlly@1.3.0:
    resolution: {integrity: sha512-HT5mcgIQKkOrZecOjOX3DJorTikWXwsBfpcr/MGBkhfWcjiqvnaL/9ppxvIUXfjT6xt4DVIAsN9fMUz1ev4bIw==}
    dependencies:
      acorn: 8.8.2
      pathe: 1.1.1
      pkg-types: 1.0.3
      ufo: 1.1.2
    dev: true

  /mri@1.2.0:
    resolution: {integrity: sha512-tzzskb3bG8LvYGFF/mDTpq3jpI6Q9wc3LEmBaghu+DdCssd1FakN7Bc0hVNmEyGq1bq3RgfkCb3cmQLpNPOroA==}
    engines: {node: '>=4'}
    dev: false

  /ms@2.0.0:
    resolution: {integrity: sha512-Tpp60P6IUJDTuOq/5Z8cdskzJujfwqfOTkrwIwj7IRISpnkJnT6SyJ4PCPnGMoFjC9ddhal5KVIYtAt97ix05A==}
    dev: false

  /ms@2.1.2:
    resolution: {integrity: sha512-sGkPx+VjMtmA6MX27oA4FBFELFCZZ4S4XqeGOXCv68tT+jb3vk/RyaKWP0PTKyWtmLSM0b+adUTEvbs1PEaH2w==}

  /ms@2.1.3:
    resolution: {integrity: sha512-6FlzubTLZG3J2a/NVCAleEhjzq5oxgHyaCU9yYXvcLsvoVaHJq/s5xXI6/XXP6tz7R9xAOtHnSO/tXtF3WRTlA==}

  /mz@2.7.0:
    resolution: {integrity: sha512-z81GNO7nnYMEhrGh9LeymoE4+Yr0Wn5McHIZMK5cfQCl+NDX08sCZgUc9/6MHni9IWuFLm1Z3HTCXu2z9fN62Q==}
    dependencies:
      any-promise: 1.3.0
      object-assign: 4.1.1
      thenify-all: 1.6.0
    dev: true

  /nanoid@3.3.6:
    resolution: {integrity: sha512-BGcqMMJuToF7i1rt+2PWSNVnWIkGCU78jBG3RxO/bZlnZPK2Cmi2QaffxGO/2RvWi9sL+FAiRiXMgsyxQ1DIDA==}
    engines: {node: ^10 || ^12 || ^13.7 || ^14 || >=15.0.1}
    hasBin: true

  /napi-build-utils@1.0.2:
    resolution: {integrity: sha512-ONmRUqK7zj7DWX0D9ADe03wbwOBZxNAfF20PlGfCWQcD3+/MakShIHrMqx9YwPTfxDdF1zLeL+RGZiR9kGMLdg==}
    dev: false

  /natural-compare-lite@1.4.0:
    resolution: {integrity: sha512-Tj+HTDSJJKaZnfiuw+iaF9skdPpTo2GtEly5JHnWV/hfv2Qj/9RKsGISQtLh2ox3l5EAGw487hnBee0sIJ6v2g==}
    dev: true

  /natural-compare@1.4.0:
    resolution: {integrity: sha512-OWND8ei3VtNC9h7V60qff3SVobHr996CTwgxubgyQYEpg290h9J0buyECNNJexkFm5sOajh5G116RYA1c8ZMSw==}
    dev: true

  /needle@2.9.1:
    resolution: {integrity: sha512-6R9fqJ5Zcmf+uYaFgdIHmLwNldn5HbK8L5ybn7Uz+ylX/rnOsSp1AHcvQSrCaFN+qNM1wpymHqD7mVasEOlHGQ==}
    engines: {node: '>= 4.4.x'}
    hasBin: true
    dependencies:
      debug: 3.2.7
      iconv-lite: 0.4.24
      sax: 1.2.4
    transitivePeerDependencies:
      - supports-color
    dev: false

  /neo-async@2.6.2:
    resolution: {integrity: sha512-Yd3UES5mWCSqR+qNT93S3UoYUkqAZ9lLg8a7g9rimsWmYGK8cVToA4/sF3RrshdyV3sAGMXVUmpMYOw+dLpOuw==}

  /next-auth@4.22.1(next@13.4.4)(react-dom@18.2.0)(react@18.2.0):
    resolution: {integrity: sha512-NTR3f6W7/AWXKw8GSsgSyQcDW6jkslZLH8AiZa5PQ09w1kR8uHtR9rez/E9gAq/o17+p0JYHE8QjF3RoniiObA==}
    peerDependencies:
      next: ^12.2.5 || ^13
      nodemailer: ^6.6.5
      react: ^17.0.2 || ^18
      react-dom: ^17.0.2 || ^18
    peerDependenciesMeta:
      nodemailer:
        optional: true
    dependencies:
      '@babel/runtime': 7.22.5
      '@panva/hkdf': 1.1.1
      cookie: 0.5.0
      jose: 4.14.4
      next: 13.4.4(@babel/core@7.22.5)(react-dom@18.2.0)(react@18.2.0)
      oauth: 0.9.15
      openid-client: 5.4.2
      preact: 10.15.1
      preact-render-to-string: 5.2.6(preact@10.15.1)
      react: 18.2.0
      react-dom: 18.2.0(react@18.2.0)
      uuid: 8.3.2
    dev: false

  /next-sitemap@4.1.3(@next/env@13.4.4)(next@13.4.4):
    resolution: {integrity: sha512-eCvbXMCqbD/rYx912y4FzGOqPCbWOIBL4UkgVY5R15eCXygKFKWzEVZGPNVBDu2KVpRCeG943NibOchfyQGDhQ==}
    engines: {node: '>=14.18'}
    hasBin: true
    peerDependencies:
      '@next/env': '*'
      next: '*'
    dependencies:
      '@corex/deepmerge': 4.0.43
      '@next/env': 13.4.4
      fast-glob: 3.2.12
      minimist: 1.2.8
      next: 13.4.4(@babel/core@7.22.5)(react-dom@18.2.0)(react@18.2.0)
    dev: false

  /next-superjson@0.0.4(next@13.4.4)(superjson@1.12.1)(webpack@5.86.0):
    resolution: {integrity: sha512-PYtoHbPcZYED8Vm9YCIQIZi/arANNnf6grwjkPuJXzWdY1TxJxrn9dCPmVj6ALvPn9YcDThwEA9WvHq/NyzMvw==}
    peerDependencies:
      next: '>=10'
    dependencies:
      '@babel/core': 7.22.5
      '@babel/plugin-syntax-jsx': 7.22.5(@babel/core@7.22.5)
      '@babel/plugin-syntax-typescript': 7.22.5(@babel/core@7.22.5)
      babel-loader: 8.3.0(@babel/core@7.22.5)(webpack@5.86.0)
      babel-plugin-superjson-next: 0.4.5(next@13.4.4)(superjson@1.12.1)
      next: 13.4.4(@babel/core@7.22.5)(react-dom@18.2.0)(react@18.2.0)
    transitivePeerDependencies:
      - superjson
      - supports-color
      - webpack
    dev: false

  /next@13.4.4(@babel/core@7.22.5)(react-dom@18.2.0)(react@18.2.0):
    resolution: {integrity: sha512-C5S0ysM0Ily9McL4Jb48nOQHT1BukOWI59uC3X/xCMlYIh9rJZCv7nzG92J6e1cOBqQbKovlpgvHWFmz4eKKEA==}
    engines: {node: '>=16.8.0'}
    hasBin: true
    peerDependencies:
      '@opentelemetry/api': ^1.1.0
      fibers: '>= 3.1.0'
      react: ^18.2.0
      react-dom: ^18.2.0
      sass: ^1.3.0
    peerDependenciesMeta:
      '@opentelemetry/api':
        optional: true
      fibers:
        optional: true
      sass:
        optional: true
    dependencies:
      '@next/env': 13.4.4
      '@swc/helpers': 0.5.1
      busboy: 1.6.0
      caniuse-lite: 1.0.30001495
      postcss: 8.4.14
      react: 18.2.0
      react-dom: 18.2.0(react@18.2.0)
      styled-jsx: 5.1.1(@babel/core@7.22.5)(react@18.2.0)
      zod: 3.21.4
    optionalDependencies:
      '@next/swc-darwin-arm64': 13.4.4
      '@next/swc-darwin-x64': 13.4.4
      '@next/swc-linux-arm64-gnu': 13.4.4
      '@next/swc-linux-arm64-musl': 13.4.4
      '@next/swc-linux-x64-gnu': 13.4.4
      '@next/swc-linux-x64-musl': 13.4.4
      '@next/swc-win32-arm64-msvc': 13.4.4
      '@next/swc-win32-ia32-msvc': 13.4.4
      '@next/swc-win32-x64-msvc': 13.4.4
    transitivePeerDependencies:
      - '@babel/core'
      - babel-plugin-macros
    dev: false

  /nice-try@1.0.5:
    resolution: {integrity: sha512-1nh45deeb5olNY7eX82BkPO7SSxR5SSYJiPTrTdFUVYwAl8CKMA5N9PjTYkHiRjisVcxcQ1HXdLhx2qxxJzLNQ==}
    dev: true

  /node-abi@3.44.0:
    resolution: {integrity: sha512-MYjZTiAETGG28/7fBH1RjuY7vzDwYC5q5U4whCgM4jNEQcC0gAvN339LxXukmL2T2tGpzYTfp+LZ5RN7E5DwEg==}
    engines: {node: '>=10'}
    dependencies:
      semver: 7.5.1
    dev: false

  /node-addon-api@5.1.0:
    resolution: {integrity: sha512-eh0GgfEkpnoWDq+VY8OyvYhFEzBk6jIYbRKdIlyTiAXIVJ8PyBaKb0rp7oDtoddbdoHWhq8wwr+XZ81F1rpNdA==}
    dev: false

  /node-domexception@1.0.0:
    resolution: {integrity: sha512-/jKZoMpw0F8GRwl4/eLROPA3cfcXtLApP0QzLmUT/HuPCZWyB7IY9ZrMeKw2O/nFIqPQB3PVM9aYm0F312AXDQ==}
    engines: {node: '>=10.5.0'}
    dev: false

  /node-fetch@2.6.7:
    resolution: {integrity: sha512-ZjMPFEfVx5j+y2yF35Kzx5sF7kDzxuDj6ziH4FFbOp87zKDZNx8yExJIb05OGF4Nlt9IHFIMBkRl41VdvcNdbQ==}
    engines: {node: 4.x || >=6.0.0}
    peerDependencies:
      encoding: ^0.1.0
    peerDependenciesMeta:
      encoding:
        optional: true
    dependencies:
      whatwg-url: 5.0.0
    dev: false

  /node-fetch@3.3.1:
    resolution: {integrity: sha512-cRVc/kyto/7E5shrWca1Wsea4y6tL9iYJE5FBCius3JQfb/4P4I295PfhgbJQBLTx6lATE4z+wK0rPM4VS2uow==}
    engines: {node: ^12.20.0 || ^14.13.1 || >=16.0.0}
    dependencies:
      data-uri-to-buffer: 4.0.1
      fetch-blob: 3.2.0
      formdata-polyfill: 4.0.10
    dev: false

  /node-releases@2.0.12:
    resolution: {integrity: sha512-QzsYKWhXTWx8h1kIvqfnC++o0pEmpRQA/aenALsL2F4pqNVr7YzcdMlDij5WBnwftRbJCNJL/O7zdKaxKPHqgQ==}

  /normalize-package-data@2.5.0:
    resolution: {integrity: sha512-/5CMN3T0R4XTj4DcGaexo+roZSdSFW/0AOOTROrjxzCG1wrWXEsGbRKevjlIL+ZDE4sZlJr5ED4YW0yqmkK+eA==}
    dependencies:
      hosted-git-info: 2.8.9
      resolve: 1.22.2
      semver: 5.7.1
      validate-npm-package-license: 3.0.4
    dev: true

  /normalize-path@3.0.0:
    resolution: {integrity: sha512-6eZs5Ls3WtCisHWp9S2GUy8dqkpGi4BVSz3GaqiE6ezub0512ESztXUwUB6C6IKbQkY2Pnb/mD4WYojCRwcwLA==}
    engines: {node: '>=0.10.0'}
    dev: true

  /normalize-range@0.1.2:
    resolution: {integrity: sha512-bdok/XvKII3nUpklnV6P2hxtMNrCboOjAcyBuQnWEhO665FwrSNRxU+AqpsyvO6LgGYPspN+lu5CLtw4jPRKNA==}
    engines: {node: '>=0.10.0'}
    dev: true

  /npm-run-all@4.1.5:
    resolution: {integrity: sha512-Oo82gJDAVcaMdi3nuoKFavkIHBRVqQ1qvMb+9LHk/cF4P6B2m8aP04hGf7oL6wZ9BuGwX1onlLhpuoofSyoQDQ==}
    engines: {node: '>= 4'}
    hasBin: true
    dependencies:
      ansi-styles: 3.2.1
      chalk: 2.4.2
      cross-spawn: 6.0.5
      memorystream: 0.3.1
      minimatch: 3.1.2
      pidtree: 0.3.1
      read-pkg: 3.0.0
      shell-quote: 1.8.1
      string.prototype.padend: 3.1.4
    dev: true

  /npm-run-path@4.0.1:
    resolution: {integrity: sha512-S48WzZW777zhNIrn7gxOlISNAqi9ZC/uQFnRdbeIHhZhCA6UqpkOT8T1G7BvfdgP4Er8gF4sUbaS0i7QvIfCWw==}
    engines: {node: '>=8'}
    dependencies:
      path-key: 3.1.1
    dev: true

  /npm-run-path@5.1.0:
    resolution: {integrity: sha512-sJOdmRGrY2sjNTRMbSvluQqg+8X7ZK61yvzBEIDhz4f8z1TZFYABsqjjCBd/0PUNE9M6QDgHJXQkGUEm7Q+l9Q==}
    engines: {node: ^12.20.0 || ^14.13.1 || >=16.0.0}
    dependencies:
      path-key: 4.0.0
    dev: true

  /nwsapi@2.2.5:
    resolution: {integrity: sha512-6xpotnECFy/og7tKSBVmUNft7J3jyXAka4XvG6AUhFWRz+Q/Ljus7znJAA3bxColfQLdS+XsjoodtJfCgeTEFQ==}

  /oauth@0.10.0:
    resolution: {integrity: sha512-1orQ9MT1vHFGQxhuy7E/0gECD3fd2fCC+PIX+/jgmU/gI3EpRocXtmtvxCO5x3WZ443FLTLFWNDjl5MPJf9u+Q==}
    dev: false

  /oauth@0.9.15:
    resolution: {integrity: sha512-a5ERWK1kh38ExDEfoO6qUHJb32rd7aYmPHuyCu3Fta/cnICvYmgd2uhuKXvPD+PXB+gCEYYEaQdIRAjCOwAKNA==}
    dev: false

  /object-assign@4.1.1:
    resolution: {integrity: sha512-rJgTQnkUnH1sFw8yT6VSU3zD3sWmu6sZhIseY8VX+GRu3P6F7Fu+JNDoXfklElbLJSnc3FUQHVe4cU5hj+BcUg==}
    engines: {node: '>=0.10.0'}

  /object-hash@2.2.0:
    resolution: {integrity: sha512-gScRMn0bS5fH+IuwyIFgnh9zBdo4DV+6GhygmWM9HyNJSgS0hScp1f5vjtm7oIIOiT9trXrShAkLFSc2IqKNgw==}
    engines: {node: '>= 6'}
    dev: false

  /object-hash@3.0.0:
    resolution: {integrity: sha512-RSn9F68PjH9HqtltsSnqYC1XXoWe9Bju5+213R98cNGttag9q9yAOTzdbsqvIa7aNm5WffBZFpWYr2aWrklWAw==}
    engines: {node: '>= 6'}
    dev: true

  /object-inspect@1.12.3:
    resolution: {integrity: sha512-geUvdk7c+eizMNUDkRpW1wJwgfOiOeHbxBR/hLXK1aT6zmVSO0jsQcs7fj6MGw89jC/cjGfLcNOrtMYtGqm81g==}
    dev: true

  /object-is@1.1.5:
    resolution: {integrity: sha512-3cyDsyHgtmi7I7DfSSI2LDp6SK2lwvtbg0p0R1e0RvTqF5ceGx+K2dfSjm1bKDMVCFEDAQvy+o8c6a7VujOddw==}
    engines: {node: '>= 0.4'}
    dependencies:
      call-bind: 1.0.2
      define-properties: 1.2.0

  /object-keys@1.1.1:
    resolution: {integrity: sha512-NuAESUOUMrlIXOfHKzD6bpPu3tYt3xvjNdRIQ+FeT0lNb4K8WR70CaDxhuNguS2XG+GjkyMwOzsN5ZktImfhLA==}
    engines: {node: '>= 0.4'}

  /object.assign@4.1.4:
    resolution: {integrity: sha512-1mxKf0e58bvyjSCtKYY4sRe9itRk3PJpquJOjeIkz885CczcI4IvJJDLPS72oowuSh+pBxUFROpX+TU++hxhZQ==}
    engines: {node: '>= 0.4'}
    dependencies:
      call-bind: 1.0.2
      define-properties: 1.2.0
      has-symbols: 1.0.3
      object-keys: 1.1.1
    dev: true

  /object.entries@1.1.6:
    resolution: {integrity: sha512-leTPzo4Zvg3pmbQ3rDK69Rl8GQvIqMWubrkxONG9/ojtFE2rD9fjMKfSI5BxW3osRH1m6VdzmqK8oAY9aT4x5w==}
    engines: {node: '>= 0.4'}
    dependencies:
      call-bind: 1.0.2
      define-properties: 1.2.0
      es-abstract: 1.21.2
    dev: true

  /object.fromentries@2.0.6:
    resolution: {integrity: sha512-VciD13dswC4j1Xt5394WR4MzmAQmlgN72phd/riNp9vtD7tp4QQWJ0R4wvclXcafgcYK8veHRed2W6XeGBvcfg==}
    engines: {node: '>= 0.4'}
    dependencies:
      call-bind: 1.0.2
      define-properties: 1.2.0
      es-abstract: 1.21.2
    dev: true

  /object.hasown@1.1.2:
    resolution: {integrity: sha512-B5UIT3J1W+WuWIU55h0mjlwaqxiE5vYENJXIXZ4VFe05pNYrkKuK0U/6aFcb0pKywYJh7IhfoqUfKVmrJJHZHw==}
    dependencies:
      define-properties: 1.2.0
      es-abstract: 1.21.2
    dev: true

  /object.values@1.1.6:
    resolution: {integrity: sha512-FVVTkD1vENCsAcwNs9k6jea2uHC/X0+JcjG8YA60FN5CMaJmG95wT9jek/xX9nornqGRrBkKtzuAu2wuHpKqvw==}
    engines: {node: '>= 0.4'}
    dependencies:
      call-bind: 1.0.2
      define-properties: 1.2.0
      es-abstract: 1.21.2
    dev: true

  /oidc-token-hash@5.0.3:
    resolution: {integrity: sha512-IF4PcGgzAr6XXSff26Sk/+P4KZFJVuHAJZj3wgO3vX2bMdNVp/QXTP3P7CEm9V1IdG8lDLY3HhiqpsE/nOwpPw==}
    engines: {node: ^10.13.0 || >=12.0.0}
    dev: false

  /once@1.4.0:
    resolution: {integrity: sha512-lNaJgI+2Q5URQBkccEKHTQOPaXdUxnZZElQTZY0MFUAuaEqe1E+Nyvgdz/aIyNi6Z9MzO5dv1H8n58/GELp3+w==}
    dependencies:
      wrappy: 1.0.2

  /onetime@5.1.2:
    resolution: {integrity: sha512-kbpaSSGJTWdAY5KPVeMOKXSrPtr8C8C7wodJbcsd51jRnmD+GZu8Y0VoU6Dm5Z4vWr0Ig/1NKuWRKf7j5aaYSg==}
    engines: {node: '>=6'}
    dependencies:
      mimic-fn: 2.1.0
    dev: true

  /onetime@6.0.0:
    resolution: {integrity: sha512-1FlR+gjXK7X+AsAHso35MnyN5KqGwJRi/31ft6x0M194ht7S+rWAvd7PHss9xSKMzE0asv1pyIHaJYq+BbacAQ==}
    engines: {node: '>=12'}
    dependencies:
      mimic-fn: 4.0.0
    dev: true

  /open@9.1.0:
    resolution: {integrity: sha512-OS+QTnw1/4vrf+9hh1jc1jnYjzSG4ttTBB8UxOwAnInG3Uo4ssetzC1ihqaIHjLJnA5GGlRl6QlZXOTQhRBUvg==}
    engines: {node: '>=14.16'}
    dependencies:
      default-browser: 4.0.0
      define-lazy-prop: 3.0.0
      is-inside-container: 1.0.0
      is-wsl: 2.2.0
    dev: true

  /openid-client@5.4.2:
    resolution: {integrity: sha512-lIhsdPvJ2RneBm3nGBBhQchpe3Uka//xf7WPHTIglery8gnckvW7Bd9IaQzekzXJvWthCMyi/xVEyGW0RFPytw==}
    dependencies:
      jose: 4.14.4
      lru-cache: 6.0.0
      object-hash: 2.2.0
      oidc-token-hash: 5.0.3
    dev: false

  /optionator@0.8.3:
    resolution: {integrity: sha512-+IW9pACdk3XWmmTXG8m3upGUJst5XRGzxMRjXzAuJ1XnIFNvfhjjIuYkDvysnPQ7qzqVzLt78BCruntqRhWQbA==}
    engines: {node: '>= 0.8.0'}
    dependencies:
      deep-is: 0.1.4
      fast-levenshtein: 2.0.6
      levn: 0.3.0
      prelude-ls: 1.1.2
      type-check: 0.3.2
      word-wrap: 1.2.3

  /optionator@0.9.1:
    resolution: {integrity: sha512-74RlY5FCnhq4jRxVUPKDaRwrVNXMqsGsiW6AJw4XK8hmtm10wC0ypZBLw5IIp85NZMr91+qd1RvvENwg7jjRFw==}
    engines: {node: '>= 0.8.0'}
    dependencies:
      deep-is: 0.1.4
      fast-levenshtein: 2.0.6
      levn: 0.4.1
      prelude-ls: 1.2.1
      type-check: 0.4.0
      word-wrap: 1.2.3
    dev: true

  /p-limit@2.3.0:
    resolution: {integrity: sha512-//88mFWSJx8lxCzwdAABTJL2MyWB12+eIY7MDL2SqLmAkeKU9qxRvWuSyTjm3FUmpBEMuFfckAIqEaVGUDxb6w==}
    engines: {node: '>=6'}
    dependencies:
      p-try: 2.2.0
    dev: false

  /p-limit@3.1.0:
    resolution: {integrity: sha512-TYOanM3wGwNGsZN2cVTYPArw454xnXj5qmWF1bEoAc4+cU/ol7GVh7odevjp1FNHduHc3KZMcFduxU5Xc6uJRQ==}
    engines: {node: '>=10'}
    dependencies:
      yocto-queue: 0.1.0
    dev: true

  /p-limit@4.0.0:
    resolution: {integrity: sha512-5b0R4txpzjPWVw/cXXUResoD4hb6U/x9BH08L7nw+GN1sezDzPdxeRvpc9c433fZhBan/wusjbCsqwqm4EIBIQ==}
    engines: {node: ^12.20.0 || ^14.13.1 || >=16.0.0}
    dependencies:
      yocto-queue: 1.0.0
    dev: true

  /p-locate@4.1.0:
    resolution: {integrity: sha512-R79ZZ/0wAxKGu3oYMlz8jy/kbhsNrS7SKZ7PxEHBgJ5+F2mtFW2fK2cOtBh1cHYkQsbzFV7I+EoRKe6Yt0oK7A==}
    engines: {node: '>=8'}
    dependencies:
      p-limit: 2.3.0
    dev: false

  /p-locate@5.0.0:
    resolution: {integrity: sha512-LaNjtRWUBY++zB5nE/NwcaoMylSPk+S+ZHNB1TzdbMJMny6dynpAGt7X/tl/QYq3TIeE6nxHppbo2LGymrG5Pw==}
    engines: {node: '>=10'}
    dependencies:
      p-limit: 3.1.0
    dev: true

  /p-map@4.0.0:
    resolution: {integrity: sha512-/bjOqmgETBYB5BoEeGVea8dmvHb2m9GLy1E9W43yeyfP6QQCZGFNa+XRceJEuDB6zqr+gKpIAmlLebMpykw/MQ==}
    engines: {node: '>=10'}
    dependencies:
      aggregate-error: 3.1.0
    dev: true

  /p-try@2.2.0:
    resolution: {integrity: sha512-R4nPAVTAU0B9D35/Gk3uJf/7XYbQcyohSKdvAxIRSNghFl4e71hVoGnBNQz9cWaXxO2I10KTC+3jMdvvoKw6dQ==}
    engines: {node: '>=6'}
    dev: false

  /parchment@1.1.4:
    resolution: {integrity: sha512-J5FBQt/pM2inLzg4hEWmzQx/8h8D0CiDxaG3vyp9rKrQRSDgBlhjdP5jQGgosEajXPSQouXGHOmVdgo7QmJuOg==}
    dev: false

  /parent-module@1.0.1:
    resolution: {integrity: sha512-GQ2EWRpQV8/o+Aw8YqtfZZPfNRWZYkbidE9k5rpl/hC3vtHHBfGm2Ifi6qWV+coDGkrUKZAxE3Lot5kcsRlh+g==}
    engines: {node: '>=6'}
    dependencies:
      callsites: 3.1.0
    dev: true

  /parse-json@4.0.0:
    resolution: {integrity: sha512-aOIos8bujGN93/8Ox/jPLh7RwVnPEysynVFE+fQZyg6jKELEHwzgKdLRFHUgXJL6kylijVSBC4BvN9OmsB48Rw==}
    engines: {node: '>=4'}
    dependencies:
      error-ex: 1.3.2
      json-parse-better-errors: 1.0.2
    dev: true

  /parse5@7.1.2:
    resolution: {integrity: sha512-Czj1WaSVpaoj0wbhMzLmWD69anp2WH7FXMB9n1Sy8/ZFF9jolSQVMu1Ij5WIyGmcBmhk7EOndpO4mIpihVqAXw==}
    dependencies:
      entities: 4.5.0

  /path-exists@4.0.0:
    resolution: {integrity: sha512-ak9Qy5Q7jYb2Wwcey5Fpvg2KoAc/ZIhLSLOSBmRmygPsGwkVVt0fZa0qrtMz+m6tJTAHfZQ8FnmB4MG4LWy7/w==}
    engines: {node: '>=8'}

  /path-is-absolute@1.0.1:
    resolution: {integrity: sha512-AVbw3UJ2e9bq64vSaS9Am0fje1Pa8pbGqTTsmXfaIiMpnr5DlDhfJOuLj9Sf95ZPVDAUerDfEk88MPmPe7UCQg==}
    engines: {node: '>=0.10.0'}
    dev: true

  /path-key@2.0.1:
    resolution: {integrity: sha512-fEHGKCSmUSDPv4uoj8AlD+joPlq3peND+HRYyxFz4KPw4z926S/b8rIuFs2FYJg3BwsxJf6A9/3eIdLaYC+9Dw==}
    engines: {node: '>=4'}
    dev: true

  /path-key@3.1.1:
    resolution: {integrity: sha512-ojmeN0qd+y0jszEtoY48r0Peq5dwMEkIlCOu6Q5f41lfkswXuKtYrhgoTpLnyIcHm24Uhqx+5Tqm2InSwLhE6Q==}
    engines: {node: '>=8'}
    dev: true

  /path-key@4.0.0:
    resolution: {integrity: sha512-haREypq7xkM7ErfgIyA0z+Bj4AGKlMSdlQE2jvJo6huWD1EdkKYV+G/T4nq0YEF2vgTT8kqMFKo1uHn950r4SQ==}
    engines: {node: '>=12'}
    dev: true

  /path-parse@1.0.7:
    resolution: {integrity: sha512-LDJzPVEEEPR+y48z93A0Ed0yXb8pAByGWo/k5YYdYgpY2/2EsOsksJrq7lOHxryrVOn1ejG6oAp8ahvOIQD8sw==}
    dev: true

  /path-type@3.0.0:
    resolution: {integrity: sha512-T2ZUsdZFHgA3u4e5PfPbjd7HDDpxPnQb5jN0SrDsjNSuVXHJqtwTnWqG0B1jZrgmJ/7lj1EmVIByWt1gxGkWvg==}
    engines: {node: '>=4'}
    dependencies:
      pify: 3.0.0
    dev: true

  /path-type@4.0.0:
    resolution: {integrity: sha512-gDKb8aZMDeD/tZWs9P6+q0J9Mwkdl6xMV8TjnGP3qJVJ06bdMgkbBlLU8IdfOsIsFz2BW1rNVT3XuNEl8zPAvw==}
    engines: {node: '>=8'}
    dev: true

  /pathe@1.1.1:
    resolution: {integrity: sha512-d+RQGp0MAYTIaDBIMmOfMwz3E+LOZnxx1HZd5R18mmCZY0QBlK0LDZfPc8FW8Ed2DlvsuE6PRjroDY+wg4+j/Q==}
    dev: true

  /pathval@1.1.1:
    resolution: {integrity: sha512-Dp6zGqpTdETdR63lehJYPeIOqpiNBNtc7BpWSLrOje7UaIsE5aY92r/AunQA7rsXvet3lrJ3JnZX29UPTKXyKQ==}
    dev: true

  /peek-readable@5.0.0:
    resolution: {integrity: sha512-YtCKvLUOvwtMGmrniQPdO7MwPjgkFBtFIrmfSbYmYuq3tKDV/mcfAhBth1+C3ru7uXIZasc/pHnb+YDYNkkj4A==}
    engines: {node: '>=14.16'}
    dev: true

  /photoswipe@5.3.7:
    resolution: {integrity: sha512-zsyLsTTLFrj0XR1m4/hO7qNooboFKUrDy+Zt5i2d6qjFPAtBjzaj/Xtydso4uxzcXpcqbTmyxDibb3BcSISseg==}
    engines: {node: '>= 0.12.0'}
    dev: false

  /picocolors@1.0.0:
    resolution: {integrity: sha512-1fygroTLlHu66zi26VoTDv8yRgm0Fccecssto+MhsZ0D/DGW2sm8E8AjW7NU5VVTRt5GxbeZ5qBuJr+HyLYkjQ==}

  /picomatch@2.3.1:
    resolution: {integrity: sha512-JU3teHTNjmE2VCGFzuY8EXzCDVwEqB2a8fsIvwaStHhAWJEeVd1o1QD80CU6+ZdEXXSLbSsuLwJjkCBWqRQUVA==}
    engines: {node: '>=8.6'}

  /pidtree@0.3.1:
    resolution: {integrity: sha512-qQbW94hLHEqCg7nhby4yRC7G2+jYHY4Rguc2bjw7Uug4GIJuu1tvf2uHaZv5Q8zdt+WKJ6qK1FOI6amaWUo5FA==}
    engines: {node: '>=0.10'}
    hasBin: true
    dev: true

  /pidtree@0.6.0:
    resolution: {integrity: sha512-eG2dWTVw5bzqGRztnHExczNxt5VGsE6OwTeCG3fdUf9KBsZzO3R5OIIIzWR+iZA0NtZ+RDVdaoE2dK1cn6jH4g==}
    engines: {node: '>=0.10'}
    hasBin: true
    dev: true

  /pify@2.3.0:
    resolution: {integrity: sha512-udgsAY+fTnvv7kI7aaxbqwWNb0AHiB0qBO89PZKPkoTmGOgdbrHDKD+0B2X4uTfJ/FT1R09r9gTsjUjNJotuog==}
    engines: {node: '>=0.10.0'}
    dev: true

  /pify@3.0.0:
    resolution: {integrity: sha512-C3FsVNH1udSEX48gGX1xfvwTWfsYWj5U+8/uK15BGzIGrKoUpghX8hWZwa/OFnakBiiVNmBvemTJR5mcy7iPcg==}
    engines: {node: '>=4'}
    dev: true

  /pirates@4.0.5:
    resolution: {integrity: sha512-8V9+HQPupnaXMA23c5hvl69zXvTwTzyAYasnkb0Tts4XvO4CliqONMOnvlq26rkhLC3nWDFBJf73LU1e1VZLaQ==}
    engines: {node: '>= 6'}
    dev: true

  /pkg-dir@4.2.0:
    resolution: {integrity: sha512-HRDzbaKjC+AOWVXxAU/x54COGeIv9eb+6CkDSQoNTt4XyWoIJvuPsXizxu/Fr23EiekbtZwmh1IcIG/l/a10GQ==}
    engines: {node: '>=8'}
    dependencies:
      find-up: 4.1.0
    dev: false

  /pkg-types@1.0.3:
    resolution: {integrity: sha512-nN7pYi0AQqJnoLPC9eHFQ8AcyaixBUOwvqc5TDnIKCMEE6I0y8P7OKA7fPexsXGCGxQDl/cmrLAp26LhcwxZ4A==}
    dependencies:
      jsonc-parser: 3.2.0
      mlly: 1.3.0
      pathe: 1.1.1
    dev: true

  /postcss-import@15.1.0(postcss@8.4.24):
    resolution: {integrity: sha512-hpr+J05B2FVYUAXHeK1YyI267J/dDDhMU6B6civm8hSY1jYJnBXxzKDKDswzJmtLHryrjhnDjqqp/49t8FALew==}
    engines: {node: '>=14.0.0'}
    peerDependencies:
      postcss: ^8.0.0
    dependencies:
      postcss: 8.4.24
      postcss-value-parser: 4.2.0
      read-cache: 1.0.0
      resolve: 1.22.2
    dev: true

  /postcss-js@4.0.1(postcss@8.4.24):
    resolution: {integrity: sha512-dDLF8pEO191hJMtlHFPRa8xsizHaM82MLfNkUHdUtVEV3tgTp5oj+8qbEqYM57SLfc74KSbw//4SeJma2LRVIw==}
    engines: {node: ^12 || ^14 || >= 16}
    peerDependencies:
      postcss: ^8.4.21
    dependencies:
      camelcase-css: 2.0.1
      postcss: 8.4.24
    dev: true

  /postcss-load-config@3.1.4(postcss@8.4.24):
    resolution: {integrity: sha512-6DiM4E7v4coTE4uzA8U//WhtPwyhiim3eyjEMFCnUpzbrkK9wJHgKDT2mR+HbtSrd/NubVaYTOpSpjUl8NQeRg==}
    engines: {node: '>= 10'}
    peerDependencies:
      postcss: '>=8.0.9'
      ts-node: '>=9.0.0'
    peerDependenciesMeta:
      postcss:
        optional: true
      ts-node:
        optional: true
    dependencies:
      lilconfig: 2.1.0
      postcss: 8.4.24
      yaml: 1.10.2
    dev: true

  /postcss-load-config@4.0.1(postcss@8.4.24):
    resolution: {integrity: sha512-vEJIc8RdiBRu3oRAI0ymerOn+7rPuMvRXslTvZUKZonDHFIczxztIyJ1urxM1x9JXEikvpWWTUUqal5j/8QgvA==}
    engines: {node: '>= 14'}
    peerDependencies:
      postcss: '>=8.0.9'
      ts-node: '>=9.0.0'
    peerDependenciesMeta:
      postcss:
        optional: true
      ts-node:
        optional: true
    dependencies:
      lilconfig: 2.1.0
      postcss: 8.4.24
      yaml: 2.3.1
    dev: true

  /postcss-nested@6.0.1(postcss@8.4.24):
    resolution: {integrity: sha512-mEp4xPMi5bSWiMbsgoPfcP74lsWLHkQbZc3sY+jWYd65CUwXrUaTp0fmNpa01ZcETKlIgUdFN/MpS2xZtqL9dQ==}
    engines: {node: '>=12.0'}
    peerDependencies:
      postcss: ^8.2.14
    dependencies:
      postcss: 8.4.24
      postcss-selector-parser: 6.0.13
    dev: true

  /postcss-nesting@11.2.2(postcss@8.4.24):
    resolution: {integrity: sha512-aOTiUniAB1bcPE6GGiynWRa6PZFPhOTAm5q3q5cem6QeSijIHHkWr6gs65ukCZMXeak8yXeZVbBJET3VM+HlhA==}
    engines: {node: ^14 || ^16 || >=18}
    peerDependencies:
      postcss: ^8.4
    dependencies:
      '@csstools/selector-specificity': 2.2.0(postcss-selector-parser@6.0.13)
      postcss: 8.4.24
      postcss-selector-parser: 6.0.13
    dev: true

  /postcss-selector-parser@6.0.13:
    resolution: {integrity: sha512-EaV1Gl4mUEV4ddhDnv/xtj7sxwrwxdetHdWUGnT4VJQf+4d05v6lHYZr8N573k5Z0BViss7BDhfWtKS3+sfAqQ==}
    engines: {node: '>=4'}
    dependencies:
      cssesc: 3.0.0
      util-deprecate: 1.0.2
    dev: true

  /postcss-value-parser@4.2.0:
    resolution: {integrity: sha512-1NNCs6uurfkVbeXG4S8JFT9t19m45ICnif8zWLd5oPSZ50QnwMfK+H3jv408d4jw/7Bttv5axS5IiHoLaVNHeQ==}
    dev: true

  /postcss@8.4.14:
    resolution: {integrity: sha512-E398TUmfAYFPBSdzgeieK2Y1+1cpdxJx8yXbK/m57nRhKSmk1GB2tO4lbLBtlkfPQTDKfe4Xqv1ASWPpayPEig==}
    engines: {node: ^10 || ^12 || >=14}
    dependencies:
      nanoid: 3.3.6
      picocolors: 1.0.0
      source-map-js: 1.0.2
    dev: false

  /postcss@8.4.24:
    resolution: {integrity: sha512-M0RzbcI0sO/XJNucsGjvWU9ERWxb/ytp1w6dKtxTKgixdtQDq4rmx/g8W1hnaheq9jgwL/oyEdH5Bc4WwJKMqg==}
    engines: {node: ^10 || ^12 || >=14}
    dependencies:
      nanoid: 3.3.6
      picocolors: 1.0.0
      source-map-js: 1.0.2
    dev: true

  /preact-render-to-string@5.2.6(preact@10.15.1):
    resolution: {integrity: sha512-JyhErpYOvBV1hEPwIxc/fHWXPfnEGdRKxc8gFdAZ7XV4tlzyzG847XAyEZqoDnynP88akM4eaHcSOzNcLWFguw==}
    peerDependencies:
      preact: '>=10'
    dependencies:
      preact: 10.15.1
      pretty-format: 3.8.0
    dev: false

  /preact@10.15.1:
    resolution: {integrity: sha512-qs2ansoQEwzNiV5eAcRT1p1EC/dmEzaATVDJNiB3g2sRDWdA7b7MurXdJjB2+/WQktGWZwxvDrnuRFbWuIr64g==}
    dev: false

  /prebuild-install@7.1.1:
    resolution: {integrity: sha512-jAXscXWMcCK8GgCoHOfIr0ODh5ai8mj63L2nWrjuAgXE6tDyYGnx4/8o/rCgU+B4JSyZBKbeZqzhtwtC3ovxjw==}
    engines: {node: '>=10'}
    hasBin: true
    dependencies:
      detect-libc: 2.0.1
      expand-template: 2.0.3
      github-from-package: 0.0.0
      minimist: 1.2.8
      mkdirp-classic: 0.5.3
      napi-build-utils: 1.0.2
      node-abi: 3.44.0
      pump: 3.0.0
      rc: 1.2.8
      simple-get: 4.0.1
      tar-fs: 2.1.1
      tunnel-agent: 0.6.0
    dev: false

  /prelude-ls@1.1.2:
    resolution: {integrity: sha512-ESF23V4SKG6lVSGZgYNpbsiaAkdab6ZgOxe52p7+Kid3W3u3bxR4Vfd/o21dmN7jSt0IwgZ4v5MUd26FEtXE9w==}
    engines: {node: '>= 0.8.0'}

  /prelude-ls@1.2.1:
    resolution: {integrity: sha512-vkcDPrRZo1QZLbn5RLGPpg/WmIQ65qoWWhcGKf/b5eplkkarX0m9z8ppCat4mlOqUsWpyNuYgO3VRyrYHSzX5g==}
    engines: {node: '>= 0.8.0'}
    dev: true

  /prettier-plugin-tailwindcss@0.2.8(prettier@2.8.8):
    resolution: {integrity: sha512-KgPcEnJeIijlMjsA6WwYgRs5rh3/q76oInqtMXBA/EMcamrcYJpyhtRhyX1ayT9hnHlHTuO8sIifHF10WuSDKg==}
    engines: {node: '>=12.17.0'}
    peerDependencies:
      '@ianvs/prettier-plugin-sort-imports': '*'
      '@prettier/plugin-pug': '*'
      '@shopify/prettier-plugin-liquid': '*'
      '@shufo/prettier-plugin-blade': '*'
      '@trivago/prettier-plugin-sort-imports': '*'
      prettier: '>=2.2.0'
      prettier-plugin-astro: '*'
      prettier-plugin-css-order: '*'
      prettier-plugin-import-sort: '*'
      prettier-plugin-jsdoc: '*'
      prettier-plugin-organize-attributes: '*'
      prettier-plugin-organize-imports: '*'
      prettier-plugin-style-order: '*'
      prettier-plugin-svelte: '*'
      prettier-plugin-twig-melody: '*'
    peerDependenciesMeta:
      '@ianvs/prettier-plugin-sort-imports':
        optional: true
      '@prettier/plugin-pug':
        optional: true
      '@shopify/prettier-plugin-liquid':
        optional: true
      '@shufo/prettier-plugin-blade':
        optional: true
      '@trivago/prettier-plugin-sort-imports':
        optional: true
      prettier-plugin-astro:
        optional: true
      prettier-plugin-css-order:
        optional: true
      prettier-plugin-import-sort:
        optional: true
      prettier-plugin-jsdoc:
        optional: true
      prettier-plugin-organize-attributes:
        optional: true
      prettier-plugin-organize-imports:
        optional: true
      prettier-plugin-style-order:
        optional: true
      prettier-plugin-svelte:
        optional: true
      prettier-plugin-twig-melody:
        optional: true
    dependencies:
      prettier: 2.8.8
    dev: true

  /prettier@2.8.8:
    resolution: {integrity: sha512-tdN8qQGvNjw4CHbY+XXk0JgCXn9QiF21a55rBe5LJAU+kDyC4WQn4+awm2Xfk2lQMk5fKup9XgzTZtGkjBdP9Q==}
    engines: {node: '>=10.13.0'}
    hasBin: true
    dev: true

  /pretty-format@27.5.1:
    resolution: {integrity: sha512-Qb1gy5OrP5+zDf2Bvnzdl3jsTf1qXVMazbvCoKhtKqVs4/YK4ozX4gKQJJVyNe+cajNPn0KoC0MC3FUmaHWEmQ==}
    engines: {node: ^10.13.0 || ^12.13.0 || ^14.15.0 || >=15.0.0}
    dependencies:
      ansi-regex: 5.0.1
      ansi-styles: 5.2.0
      react-is: 17.0.2
    dev: true

  /pretty-format@3.8.0:
    resolution: {integrity: sha512-WuxUnVtlWL1OfZFQFuqvnvs6MiAGk9UNsBostyBOB0Is9wb5uRESevA6rnl/rkksXaGX3GzZhPup5d6Vp1nFew==}
    dev: false

  /prisma@4.15.0:
    resolution: {integrity: sha512-iKZZpobPl48gTcSZVawLMQ3lEy6BnXwtoMj7hluoGFYu2kQ6F9LBuBrUyF95zRVnNo8/3KzLXJXJ5TEnLSJFiA==}
    engines: {node: '>=14.17'}
    hasBin: true
    requiresBuild: true
    dependencies:
      '@prisma/engines': 4.15.0

  /probe-image-size@7.2.3:
    resolution: {integrity: sha512-HubhG4Rb2UH8YtV4ba0Vp5bQ7L78RTONYu/ujmCu5nBI8wGv24s4E9xSKBi0N1MowRpxk76pFCpJtW0KPzOK0w==}
    dependencies:
      lodash.merge: 4.6.2
      needle: 2.9.1
      stream-parser: 0.3.1
    transitivePeerDependencies:
      - supports-color
    dev: false

  /prop-types@15.8.1:
    resolution: {integrity: sha512-oj87CgZICdulUohogVAR7AjlC0327U4el4L6eAvOqCeudMDVU0NThNaV+b9Df4dXgSP1gXMTnPdhfe/2qDH5cg==}
    dependencies:
      loose-envify: 1.4.0
      object-assign: 4.1.1
      react-is: 16.13.1

  /property-information@6.2.0:
    resolution: {integrity: sha512-kma4U7AFCTwpqq5twzC1YVIDXSqg6qQK6JN0smOw8fgRy1OkMi0CYSzFmsy6dnqSenamAtj0CyXMUJ1Mf6oROg==}
    dev: false

  /psl@1.9.0:
    resolution: {integrity: sha512-E/ZsdU4HLs/68gYzgGTkMicWTLPdAftJLfJFlLUAAKZGkStNU72sZjT66SnMDVOfOWY/YAoiD7Jxa9iHvngcag==}

  /pump@3.0.0:
    resolution: {integrity: sha512-LwZy+p3SFs1Pytd/jYct4wpv49HiYCqd9Rlc5ZVdk0V+8Yzv6jR5Blk3TRmPL1ft69TxP0IMZGJ+WPFU2BFhww==}
    dependencies:
      end-of-stream: 1.4.4
      once: 1.4.0
    dev: false

  /punycode@2.3.0:
    resolution: {integrity: sha512-rRV+zQD8tVFys26lAGR9WUuS4iUAngJScM+ZRSKtvl5tKeZ2t5bvdNFdNHBW9FWR4guGHlgmsZ1G7BSm2wTbuA==}
    engines: {node: '>=6'}

  /querystringify@2.2.0:
    resolution: {integrity: sha512-FIqgj2EUvTa7R50u0rGsyTftzjYmv/a3hO345bZNrqabNqjtgiDMgmo4mkUjd+nzU5oF3dClKqFIPUKybUyqoQ==}

  /queue-microtask@1.2.3:
    resolution: {integrity: sha512-NuaNSa6flKT5JaSYQzJok04JzTL1CA6aGhv5rfLW3PgqA+M2ChpZQnAC8h8i4ZFkBS8X5RqkDBHA7r4hej3K9A==}

  /quill-delta@3.6.3:
    resolution: {integrity: sha512-wdIGBlcX13tCHOXGMVnnTVFtGRLoP0imqxM696fIPwIf5ODIYUHIvHbZcyvGlZFiFhK5XzDC2lpjbxRhnM05Tg==}
    engines: {node: '>=0.10'}
    dependencies:
      deep-equal: 1.1.1
      extend: 3.0.2
      fast-diff: 1.1.2
    dev: false

  /quill@1.3.7:
    resolution: {integrity: sha512-hG/DVzh/TiknWtE6QmWAF/pxoZKYxfe3J/d/+ShUWkDvvkZQVTPeVmUJVu1uE6DDooC4fWTiCLh84ul89oNz5g==}
    dependencies:
      clone: 2.1.2
      deep-equal: 1.1.1
      eventemitter3: 2.0.3
      extend: 3.0.2
      parchment: 1.1.4
      quill-delta: 3.6.3
    dev: false

  /randombytes@2.1.0:
    resolution: {integrity: sha512-vYl3iOX+4CKUWuxGi9Ukhie6fsqXqS9FE2Zaic4tNFD2N2QQaXOMFbuKK4QmDHC0JO6B1Zp41J0LpT0oR68amQ==}
    dependencies:
      safe-buffer: 5.2.1

  /raw-body@2.5.2:
    resolution: {integrity: sha512-8zGqypfENjCIqGhgXToC8aB2r7YrBX+AQAfIPs/Mlk+BtPTztOvTS01NRW/3Eh60J+a48lt8qsCzirQ6loCVfA==}
    engines: {node: '>= 0.8'}
    dependencies:
      bytes: 3.1.2
      http-errors: 2.0.0
      iconv-lite: 0.4.24
      unpipe: 1.0.0
    dev: false

  /rc@1.2.8:
    resolution: {integrity: sha512-y3bGgqKj3QBdxLbLkomlohkvsA8gdAiUQlSBJnBhfn+BPxg4bc62d8TcBW15wavDfgexCgccckhcZvywyQYPOw==}
    hasBin: true
    dependencies:
      deep-extend: 0.6.0
      ini: 1.3.8
      minimist: 1.2.8
      strip-json-comments: 2.0.1
    dev: false

  /react-aria@3.25.0(react-dom@18.2.0)(react@18.2.0):
    resolution: {integrity: sha512-nvahN6tUCnES9CXCKEzEHkWy7mH39KsQoCk6eehIT3eG1pw/eYUqXFAmmWIL3g2VDCiGavpSf1/BUTnAXE2VsQ==}
    peerDependencies:
      react: ^16.8.0 || ^17.0.0-rc.1 || ^18.0.0
      react-dom: ^16.8.0 || ^17.0.0-rc.1 || ^18.0.0
    dependencies:
      '@react-aria/breadcrumbs': 3.5.2(react@18.2.0)
      '@react-aria/button': 3.7.2(react@18.2.0)
      '@react-aria/calendar': 3.3.0(react-dom@18.2.0)(react@18.2.0)
      '@react-aria/checkbox': 3.9.1(react@18.2.0)
      '@react-aria/combobox': 3.6.1(react-dom@18.2.0)(react@18.2.0)
      '@react-aria/datepicker': 3.4.1(react-dom@18.2.0)(react@18.2.0)
      '@react-aria/dialog': 3.5.2(react-dom@18.2.0)(react@18.2.0)
      '@react-aria/dnd': 3.2.1(react-dom@18.2.0)(react@18.2.0)
      '@react-aria/focus': 3.12.1(react@18.2.0)
      '@react-aria/gridlist': 3.4.0(react-dom@18.2.0)(react@18.2.0)
      '@react-aria/i18n': 3.7.2(react@18.2.0)
      '@react-aria/interactions': 3.15.1(react@18.2.0)
      '@react-aria/label': 3.5.2(react@18.2.0)
      '@react-aria/link': 3.5.1(react@18.2.0)
      '@react-aria/listbox': 3.9.1(react@18.2.0)
      '@react-aria/menu': 3.9.1(react-dom@18.2.0)(react@18.2.0)
      '@react-aria/meter': 3.4.2(react@18.2.0)
      '@react-aria/numberfield': 3.5.1(react-dom@18.2.0)(react@18.2.0)
      '@react-aria/overlays': 3.14.1(react-dom@18.2.0)(react@18.2.0)
      '@react-aria/progress': 3.4.2(react@18.2.0)
      '@react-aria/radio': 3.6.1(react@18.2.0)
      '@react-aria/searchfield': 3.5.2(react@18.2.0)
      '@react-aria/select': 3.10.1(react-dom@18.2.0)(react@18.2.0)
      '@react-aria/selection': 3.15.0(react@18.2.0)
      '@react-aria/separator': 3.3.2(react@18.2.0)
      '@react-aria/slider': 3.4.1(react@18.2.0)
      '@react-aria/ssr': 3.6.0(react@18.2.0)
      '@react-aria/switch': 3.5.1(react@18.2.0)
      '@react-aria/table': 3.9.1(react-dom@18.2.0)(react@18.2.0)
      '@react-aria/tabs': 3.6.0(react@18.2.0)
      '@react-aria/tag': 3.0.0(react-dom@18.2.0)(react@18.2.0)
      '@react-aria/textfield': 3.9.2(react@18.2.0)
      '@react-aria/tooltip': 3.5.1(react@18.2.0)
      '@react-aria/utils': 3.17.0(react@18.2.0)
      '@react-aria/visually-hidden': 3.8.1(react@18.2.0)
      '@react-types/shared': 3.18.1(react@18.2.0)
      react: 18.2.0
      react-dom: 18.2.0(react@18.2.0)
    dev: false

  /react-attr-converter@0.3.1:
    resolution: {integrity: sha512-dSxo2Mn6Zx4HajeCeQNLefwEO4kNtV/0E682R1+ZTyFRPqxDa5zYb5qM/ocqw9Bxr/kFQO0IUiqdV7wdHw+Cdg==}
    dev: false

  /react-dom@18.2.0(react@18.2.0):
    resolution: {integrity: sha512-6IMTriUmvsjHUjNtEDudZfuDQUoWXVxKHhlEGSk81n4YFS+r/Kl99wXiwlVXtPBtJenozv2P+hxDsw9eA7Xo6g==}
    peerDependencies:
      react: ^18.2.0
    dependencies:
      loose-envify: 1.4.0
      react: 18.2.0
      scheduler: 0.23.0
    dev: false

  /react-is@16.13.1:
    resolution: {integrity: sha512-24e6ynE2H+OKt4kqsOvNd8kBpV65zoxbA4BVsEOB3ARVWQki/DHzaUoC5KuON/BiccDaCCTZBuOcfZs70kR8bQ==}

  /react-is@17.0.2:
    resolution: {integrity: sha512-w2GsyukL62IJnlaff/nRegPQR94C/XXamvMWmSHRJ4y7Ts/4ocGRmTHvOs8PSE6pB3dWOrD/nueuU5sduBsQ4w==}
    dev: true

  /react-is@18.2.0:
    resolution: {integrity: sha512-xWGDIW6x921xtzPkhiULtthJHoJvBbF3q26fzloPCK0hsvxtPVelvftw3zjbHWSkR2km9Z+4uxbDDK/6Zw9B8w==}
    dev: false

  /react-markdown@8.0.7(@types/react@18.2.9)(react@18.2.0):
    resolution: {integrity: sha512-bvWbzG4MtOU62XqBx3Xx+zB2raaFFsq4mYiAzfjXJMEz2sixgeAfraA3tvzULF02ZdOMUOKTBFFaZJDDrq+BJQ==}
    peerDependencies:
      '@types/react': '>=16'
      react: '>=16'
    dependencies:
      '@types/hast': 2.3.4
      '@types/prop-types': 15.7.5
      '@types/react': 18.2.9
      '@types/unist': 2.0.6
      comma-separated-tokens: 2.0.3
      hast-util-whitespace: 2.0.1
      prop-types: 15.8.1
      property-information: 6.2.0
      react: 18.2.0
      react-is: 18.2.0
      remark-parse: 10.0.2
      remark-rehype: 10.1.0
      space-separated-tokens: 2.0.2
      style-to-object: 0.4.1
      unified: 10.1.2
      unist-util-visit: 4.1.2
      vfile: 5.3.7
    transitivePeerDependencies:
      - supports-color
    dev: false

  /react-property@2.0.0:
    resolution: {integrity: sha512-kzmNjIgU32mO4mmH5+iUyrqlpFQhF8K2k7eZ4fdLSOPFrD1XgEuSBv9LDEgxRXTMBqMd8ppT0x6TIzqE5pdGdw==}
    dev: false

  /react-quill@2.0.0(react-dom@18.2.0)(react@18.2.0):
    resolution: {integrity: sha512-4qQtv1FtCfLgoD3PXAur5RyxuUbPXQGOHgTlFie3jtxp43mXDtzCKaOgQ3mLyZfi1PUlyjycfivKelFhy13QUg==}
    peerDependencies:
      react: ^16 || ^17 || ^18
      react-dom: ^16 || ^17 || ^18
    dependencies:
      '@types/quill': 1.3.10
      lodash: 4.17.21
      quill: 1.3.7
      react: 18.2.0
      react-dom: 18.2.0(react@18.2.0)
    dev: false

  /react-ssr-prepass@1.5.0(react@18.2.0):
    resolution: {integrity: sha512-yFNHrlVEReVYKsLI5lF05tZoHveA5pGzjFbFJY/3pOqqjGOmMmqx83N4hIjN2n6E1AOa+eQEUxs3CgRnPmT0RQ==}
    peerDependencies:
      react: ^16.8.0 || ^17.0.0 || ^18.0.0
    dependencies:
      react: 18.2.0
    dev: false

  /react-stately@3.23.0(react@18.2.0):
    resolution: {integrity: sha512-nk2ihInebz5s+eDcXeEL+e2AbP9g0Mp9Gx5GEgqfICc8CKoYWERQsukXphGc6WEvFpAjVde7Q33hqusIqAO5gA==}
    peerDependencies:
      react: ^16.8.0 || ^17.0.0-rc.1 || ^18.0.0
    dependencies:
      '@react-stately/calendar': 3.2.1(react@18.2.0)
      '@react-stately/checkbox': 3.4.2(react@18.2.0)
      '@react-stately/collections': 3.8.0(react@18.2.0)
      '@react-stately/combobox': 3.5.1(react@18.2.0)
      '@react-stately/data': 3.9.2(react@18.2.0)
      '@react-stately/datepicker': 3.4.1(react@18.2.0)
      '@react-stately/dnd': 3.2.1(react@18.2.0)
      '@react-stately/list': 3.8.1(react@18.2.0)
      '@react-stately/menu': 3.5.2(react@18.2.0)
      '@react-stately/numberfield': 3.4.2(react@18.2.0)
      '@react-stately/overlays': 3.5.2(react@18.2.0)
      '@react-stately/radio': 3.8.1(react@18.2.0)
      '@react-stately/searchfield': 3.4.2(react@18.2.0)
      '@react-stately/select': 3.5.1(react@18.2.0)
      '@react-stately/selection': 3.13.1(react@18.2.0)
      '@react-stately/slider': 3.3.2(react@18.2.0)
      '@react-stately/table': 3.9.1(react@18.2.0)
      '@react-stately/tabs': 3.4.1(react@18.2.0)
      '@react-stately/toggle': 3.5.2(react@18.2.0)
      '@react-stately/tooltip': 3.4.1(react@18.2.0)
      '@react-stately/tree': 3.6.1(react@18.2.0)
      '@react-types/shared': 3.18.1(react@18.2.0)
      react: 18.2.0
    dev: false

  /react-textarea-autosize@8.4.1(@types/react@18.2.9)(react@18.2.0):
    resolution: {integrity: sha512-aD2C+qK6QypknC+lCMzteOdIjoMbNlgSFmJjCV+DrfTPwp59i/it9mMNf2HDzvRjQgKAyBDPyLJhcrzElf2U4Q==}
    engines: {node: '>=10'}
    peerDependencies:
      react: ^16.8.0 || ^17.0.0 || ^18.0.0
    dependencies:
      '@babel/runtime': 7.22.5
      react: 18.2.0
      use-composed-ref: 1.3.0(react@18.2.0)
      use-latest: 1.2.1(@types/react@18.2.9)(react@18.2.0)
    transitivePeerDependencies:
      - '@types/react'
    dev: false

  /react@18.2.0:
    resolution: {integrity: sha512-/3IjMdb2L9QbBdWiW5e3P2/npwMBaU9mHCSCUzNln0ZCYbcfTsGbTJrU/kGemdH2IWmB2ioZ+zkxtmq6g09fGQ==}
    engines: {node: '>=0.10.0'}
    dependencies:
      loose-envify: 1.4.0
    dev: false

  /read-cache@1.0.0:
    resolution: {integrity: sha512-Owdv/Ft7IjOgm/i0xvNDZ1LrRANRfew4b2prF3OWMQLxLfu3bS8FVhCsrSCMK4lR56Y9ya+AThoTpDCTxCmpRA==}
    dependencies:
      pify: 2.3.0
    dev: true

  /read-pkg@3.0.0:
    resolution: {integrity: sha512-BLq/cCO9two+lBgiTYNqD6GdtK8s4NpaWrl6/rCO9w0TUS8oJl7cmToOZfRYllKTISY6nt1U7jQ53brmKqY6BA==}
    engines: {node: '>=4'}
    dependencies:
      load-json-file: 4.0.0
      normalize-package-data: 2.5.0
      path-type: 3.0.0
    dev: true

  /readable-stream@3.6.2:
    resolution: {integrity: sha512-9u/sniCrY3D5WdsERHzHE4G2YCXqoG5FTHUiCC4SIbr6XcLZBY05ya9EKjYek9O5xOAwjGq+1JdGBAS7Q9ScoA==}
    engines: {node: '>= 6'}
    dependencies:
      inherits: 2.0.4
      string_decoder: 1.3.0
      util-deprecate: 1.0.2

  /readable-web-to-node-stream@3.0.2:
    resolution: {integrity: sha512-ePeK6cc1EcKLEhJFt/AebMCLL+GgSKhuygrZ/GLaKZYEecIgIECf4UaUuaByiGtzckwR4ain9VzUh95T1exYGw==}
    engines: {node: '>=8'}
    dependencies:
      readable-stream: 3.6.2
    dev: true

  /readdirp@3.6.0:
    resolution: {integrity: sha512-hOS089on8RduqdbhvQ5Z37A0ESjsqz6qnRcffsMU3495FuTdqSm+7bhJ29JvIOsBDEEnan5DPu9t3To9VRlMzA==}
    engines: {node: '>=8.10.0'}
    dependencies:
      picomatch: 2.3.1
    dev: true

  /regenerator-runtime@0.13.11:
    resolution: {integrity: sha512-kY1AZVr2Ra+t+piVaJ4gxaFaReZVH40AKNo7UCX6W+dEwBo/2oZJzqfuN1qLq1oL45o56cPaTXELwrTh8Fpggg==}

  /regexp.prototype.flags@1.5.0:
    resolution: {integrity: sha512-0SutC3pNudRKgquxGoRGIz946MZVHqbNfPjBdxeOhBrdgDKlRoXmYLQN9xRbrR09ZXWeGAdPuif7egofn6v5LA==}
    engines: {node: '>= 0.4'}
    dependencies:
      call-bind: 1.0.2
      define-properties: 1.2.0
      functions-have-names: 1.2.3

  /remark-heading-id@1.0.0:
    resolution: {integrity: sha512-86QaOiL+8jTV9P5Y0S25kSIcykCd/XmnqiFltWZRWKHmsVT4sevN7QJnkpUjkCJUpIeWte/LYH7pVlCTGz89fw==}
    engines: {node: '>=8'}
    dependencies:
      unist-util-visit: 1.4.1
    dev: false

  /remark-parse@10.0.2:
    resolution: {integrity: sha512-3ydxgHa/ZQzG8LvC7jTXccARYDcRld3VfcgIIFs7bI6vbRSxJJmzgLEIIoYKyrfhaY+ujuWaf/PJiMZXoiCXgw==}
    dependencies:
      '@types/mdast': 3.0.11
      mdast-util-from-markdown: 1.3.1
      unified: 10.1.2
    transitivePeerDependencies:
      - supports-color
    dev: false

  /remark-rehype@10.1.0:
    resolution: {integrity: sha512-EFmR5zppdBp0WQeDVZ/b66CWJipB2q2VLNFMabzDSGR66Z2fQii83G5gTBbgGEnEEA0QRussvrFHxk1HWGJskw==}
    dependencies:
      '@types/hast': 2.3.4
      '@types/mdast': 3.0.11
      mdast-util-to-hast: 12.3.0
      unified: 10.1.2
    dev: false

  /requires-port@1.0.0:
    resolution: {integrity: sha512-KigOCHcocU3XODJxsu8i/j8T9tzT4adHiecwORRQ0ZZFcp7ahwXuRU1m+yuO90C5ZUyGeGfocHDI14M3L3yDAQ==}

  /resolve-from@4.0.0:
    resolution: {integrity: sha512-pb/MYmXstAkysRFx8piNI1tGFNQIFA3vkE3Gq4EuA1dF6gHp/+vgZqsCGJapvy8N3Q+4o7FwvquPJcnZ7RYy4g==}
    engines: {node: '>=4'}
    dev: true

  /resolve-from@5.0.0:
    resolution: {integrity: sha512-qYg9KP24dD5qka9J47d0aVky0N+b4fTU89LN9iDnjB5waksiC49rvMB0PrUJQGoTmH50XPiqOvAjDfaijGxYZw==}
    engines: {node: '>=8'}
    dev: true

  /resolve-pkg-maps@1.0.0:
    resolution: {integrity: sha512-seS2Tj26TBVOC2NIc2rOe2y2ZO7efxITtLZcGSOnHHNOQ7CkiUBfw0Iw2ck6xkIhPwLhKNLS8BO+hEpngQlqzw==}
    dev: true

  /resolve@1.22.2:
    resolution: {integrity: sha512-Sb+mjNHOULsBv818T40qSPeRiuWLyaGMa5ewydRLFimneixmVy2zdivRl+AF6jaYPC8ERxGDmFSiqui6SfPd+g==}
    hasBin: true
    dependencies:
      is-core-module: 2.12.1
      path-parse: 1.0.7
      supports-preserve-symlinks-flag: 1.0.0
    dev: true

  /resolve@2.0.0-next.4:
    resolution: {integrity: sha512-iMDbmAWtfU+MHpxt/I5iWI7cY6YVEZUQ3MBgPQ++XD1PELuJHIl82xBmObyP2KyQmkNB2dsqF7seoQQiAn5yDQ==}
    hasBin: true
    dependencies:
      is-core-module: 2.12.1
      path-parse: 1.0.7
      supports-preserve-symlinks-flag: 1.0.0
    dev: true

  /restore-cursor@3.1.0:
    resolution: {integrity: sha512-l+sSefzHpj5qimhFSE5a8nufZYAM3sBSVMAPtYkmC+4EH2anSGaEMXSD0izRQbu9nfyQ9y5JrVmp7E8oZrUjvA==}
    engines: {node: '>=8'}
    dependencies:
      onetime: 5.1.2
      signal-exit: 3.0.7
    dev: true

  /reusify@1.0.4:
    resolution: {integrity: sha512-U9nH88a3fc/ekCF1l0/UP1IosiuIjyTh7hBvXVMHYgVcfGvt897Xguj2UOLDeI5BG2m7/uwyaLVT6fbtCwTyzw==}
    engines: {iojs: '>=1.0.0', node: '>=0.10.0'}

  /rfdc@1.3.0:
    resolution: {integrity: sha512-V2hovdzFbOi77/WajaSMXk2OLm+xNIeQdMMuB7icj7bk6zi2F8GGAxigcnDFpJHbNyNcgyJDiP+8nOrY5cZGrA==}
    dev: true

  /rimraf@3.0.2:
    resolution: {integrity: sha512-JZkJMZkAGFFPP2YqXZXPbMlMBgsxzE8ILs4lMIX/2o0L9UBw9O/Y3o6wFw/i9YLapcUJWwqbi3kdxIPdC62TIA==}
    hasBin: true
    dependencies:
      glob: 7.2.3
    dev: true

  /rollup@3.24.0:
    resolution: {integrity: sha512-OgraHOIg2YpHQTjl0/ymWfFNBEyPucB7lmhXrQUh38qNOegxLapSPFs9sNr0qKR75awW41D93XafoR2QfhBdUQ==}
    engines: {node: '>=14.18.0', npm: '>=8.0.0'}
    hasBin: true
    optionalDependencies:
      fsevents: 2.3.2
    dev: true

  /rrweb-cssom@0.6.0:
    resolution: {integrity: sha512-APM0Gt1KoXBz0iIkkdB/kfvGOwC4UuJFeG/c+yV7wSc7q96cG/kJ0HiYCnzivD9SB53cLV1MlHFNfOuPaadYSw==}

  /run-applescript@5.0.0:
    resolution: {integrity: sha512-XcT5rBksx1QdIhlFOCtgZkB99ZEouFZ1E2Kc2LHqNW13U3/74YGdkQRmThTwxy4QIyookibDKYZOPqX//6BlAg==}
    engines: {node: '>=12'}
    dependencies:
      execa: 5.1.1
    dev: true

  /run-parallel@1.2.0:
    resolution: {integrity: sha512-5l4VyZR86LZ/lDxZTR6jqL8AFE2S0IFLMP26AbjsLVADxHdhB/c0GUsH+y39UfCi3dzz8OlQuPmnaJOMoDHQBA==}
    dependencies:
      queue-microtask: 1.2.3

  /rxjs@7.8.1:
    resolution: {integrity: sha512-AA3TVj+0A2iuIoQkWEK/tqFjBq2j+6PO6Y0zJcvzLAFhEFIO3HL0vls9hWLncZbAAbK0mar7oZ4V079I/qPMxg==}
    dependencies:
      tslib: 2.5.3
    dev: true

  /sade@1.8.1:
    resolution: {integrity: sha512-xal3CZX1Xlo/k4ApwCFrHVACi9fBqJ7V+mwhBsuf/1IOKbBy098Fex+Wa/5QMubw09pSZ/u8EY8PWgevJsXp1A==}
    engines: {node: '>=6'}
    dependencies:
      mri: 1.2.0
    dev: false

  /safe-buffer@5.2.1:
    resolution: {integrity: sha512-rp3So07KcdmmKbGvgaNxQSJr7bGVSVk5S9Eq1F+ppbRo70+YeaDxkw5Dd8NPN+GD6bjnYm2VuPuCXmpuYvmCXQ==}

  /safe-regex-test@1.0.0:
    resolution: {integrity: sha512-JBUUzyOgEwXQY1NuPtvcj/qcBDbDmEvWufhlnXZIm75DEHp+afM1r1ujJpJsV/gSM4t59tpDyPi1sd6ZaPFfsA==}
    dependencies:
      call-bind: 1.0.2
      get-intrinsic: 1.2.1
      is-regex: 1.1.4
    dev: true

  /safer-buffer@2.1.2:
    resolution: {integrity: sha512-YZo3K82SD7Riyi0E1EQPojLz7kpepnSQI9IyPbHHg1XXXevb5dJI7tpyN2ADxGcQbHG7vcyRHk0cbwqcQriUtg==}

  /sax@1.2.4:
    resolution: {integrity: sha512-NqVDv9TpANUjFm0N8uM5GxL36UgKi9/atZw+x7YFnQ8ckwFGKrl4xX4yWtrey3UJm5nP1kUbnYgLopqWNSRhWw==}
    dev: false

  /saxes@6.0.0:
    resolution: {integrity: sha512-xAg7SOnEhrm5zI3puOOKyy1OMcMlIJZYNJY7xLBwSze0UjhPLnWfj2GF2EpT0jmzaJKIWKHLsaSSajf35bcYnA==}
    engines: {node: '>=v12.22.7'}
    dependencies:
      xmlchars: 2.2.0

  /scheduler@0.23.0:
    resolution: {integrity: sha512-CtuThmgHNg7zIZWAXi3AsyIzA3n4xx7aNyjwC2VJldO2LMVDhFK+63xGqq6CsJH4rTAt6/M+N4GhZiDYPx9eUw==}
    dependencies:
      loose-envify: 1.4.0
    dev: false

  /schema-utils@2.7.1:
    resolution: {integrity: sha512-SHiNtMOUGWBQJwzISiVYKu82GiV4QYGePp3odlY1tuKO7gPtphAT5R/py0fA6xtbgLL/RvtJZnU9b8s0F1q0Xg==}
    engines: {node: '>= 8.9.0'}
    dependencies:
      '@types/json-schema': 7.0.12
      ajv: 6.12.6
      ajv-keywords: 3.5.2(ajv@6.12.6)
    dev: false

  /schema-utils@3.2.0:
    resolution: {integrity: sha512-0zTyLGyDJYd/MBxG1AhJkKa6fpEBds4OQO2ut0w7OYG+ZGhGea09lijvzsqegYSik88zc7cUtIlnnO+/BvD6gQ==}
    engines: {node: '>= 10.13.0'}
    dependencies:
      '@types/json-schema': 7.0.12
      ajv: 6.12.6
      ajv-keywords: 3.5.2(ajv@6.12.6)

  /scroll-into-view-if-needed@3.0.10:
    resolution: {integrity: sha512-t44QCeDKAPf1mtQH3fYpWz8IM/DyvHLjs8wUvvwMYxk5moOqCzrMSxK6HQVD0QVmVjXFavoFIPRVrMuJPKAvtg==}
    dependencies:
      compute-scroll-into-view: 3.0.3
    dev: false

  /semver@5.7.1:
    resolution: {integrity: sha512-sauaDf/PZdVgrLTNYHRtpXa1iRiKcaebiKQ1BJdpQlWH2lCvexQdX55snPFyK7QzpudqbCI0qXFfOasHdyNDGQ==}
    hasBin: true
    dev: true

  /semver@6.3.0:
    resolution: {integrity: sha512-b39TBaTSfV6yBrapU89p5fKekE2m/NwnDocOVruQFS1/veMgdzuPcnOM34M6CwxW8jH/lxEa5rBoDeUwu5HHTw==}
    hasBin: true

  /semver@7.5.1:
    resolution: {integrity: sha512-Wvss5ivl8TMRZXXESstBA4uR5iXgEN/VC5/sOcuXdVLzcdkz4HWetIoRfG5gb5X+ij/G9rw9YoGn3QoQ8OCSpw==}
    engines: {node: '>=10'}
    hasBin: true
    dependencies:
      lru-cache: 6.0.0

  /serialize-javascript@6.0.1:
    resolution: {integrity: sha512-owoXEFjWRllis8/M1Q+Cw5k8ZH40e3zhp/ovX+Xr/vi1qj6QesbyXXViFbpNvWvPNAD62SutwEXavefrLJWj7w==}
    dependencies:
      randombytes: 2.1.0

  /setprototypeof@1.2.0:
    resolution: {integrity: sha512-E5LDX7Wrp85Kil5bhZv46j8jOeboKq5JMmYM3gVGdGH8xFpPWXUMsNrlODCrkoxMEeNi/XZIwuRvY4XNwYMJpw==}
    dev: false

  /sharp@0.31.3:
    resolution: {integrity: sha512-XcR4+FCLBFKw1bdB+GEhnUNXNXvnt0tDo4WsBsraKymuo/IAuPuCBVAL2wIkUw2r/dwFW5Q5+g66Kwl2dgDFVg==}
    engines: {node: '>=14.15.0'}
    requiresBuild: true
    dependencies:
      color: 4.2.3
      detect-libc: 2.0.1
      node-addon-api: 5.1.0
      prebuild-install: 7.1.1
      semver: 7.5.1
      simple-get: 4.0.1
      tar-fs: 2.1.1
      tunnel-agent: 0.6.0
    dev: false

  /shebang-command@1.2.0:
    resolution: {integrity: sha512-EV3L1+UQWGor21OmnvojK36mhg+TyIKDh3iFBKBohr5xeXIhNBcx8oWdgkTEEQ+BEFFYdLRuqMfd5L84N1V5Vg==}
    engines: {node: '>=0.10.0'}
    dependencies:
      shebang-regex: 1.0.0
    dev: true

  /shebang-command@2.0.0:
    resolution: {integrity: sha512-kHxr2zZpYtdmrN1qDjrrX/Z1rR1kG8Dx+gkpK1G4eXmvXswmcE1hTWBWYUzlraYw1/yZp6YuDY77YtvbN0dmDA==}
    engines: {node: '>=8'}
    dependencies:
      shebang-regex: 3.0.0
    dev: true

  /shebang-regex@1.0.0:
    resolution: {integrity: sha512-wpoSFAxys6b2a2wHZ1XpDSgD7N9iVjg29Ph9uV/uaP9Ex/KXlkTZTeddxDPSYQpgvzKLGJke2UU0AzoGCjNIvQ==}
    engines: {node: '>=0.10.0'}
    dev: true

  /shebang-regex@3.0.0:
    resolution: {integrity: sha512-7++dFhtcx3353uBaq8DDR4NuxBetBzC7ZQOhmTQInHEd6bSrXdiEyzCvG07Z44UYdLShWUyXt5M/yhz8ekcb1A==}
    engines: {node: '>=8'}
    dev: true

  /shell-quote@1.8.1:
    resolution: {integrity: sha512-6j1W9l1iAs/4xYBI1SYOVZyFcCis9b4KCLQ8fgAGG07QvzaRLVVRQvAy85yNmmZSjYjg4MWh4gNvlPujU/5LpA==}
    dev: true

  /side-channel@1.0.4:
    resolution: {integrity: sha512-q5XPytqFEIKHkGdiMIrY10mvLRvnQh42/+GoBlFW3b2LXLE2xxJpZFdm94we0BaoV3RwJyGqg5wS7epxTv0Zvw==}
    dependencies:
      call-bind: 1.0.2
      get-intrinsic: 1.2.1
      object-inspect: 1.12.3
    dev: true

  /siginfo@2.0.0:
    resolution: {integrity: sha512-ybx0WO1/8bSBLEWXZvEd7gMW3Sn3JFlW3TvX1nREbDLRNQNaeNN8WK0meBwPdAaOI7TtRRRJn/Es1zhrrCHu7g==}
    dev: true

  /signal-exit@3.0.7:
    resolution: {integrity: sha512-wnD2ZE+l+SPC/uoS0vXeE9L1+0wuaMqKlfz9AMUo38JsyLSBWSFcHR1Rri62LZc12vLr1gb3jl7iwQhgwpAbGQ==}
    dev: true

  /simple-concat@1.0.1:
    resolution: {integrity: sha512-cSFtAPtRhljv69IK0hTVZQ+OfE9nePi/rtJmw5UjHeVyVroEqJXP1sFztKUy1qU+xvz3u/sfYJLa947b7nAN2Q==}
    dev: false

  /simple-get@4.0.1:
    resolution: {integrity: sha512-brv7p5WgH0jmQJr1ZDDfKDOSeWWg+OVypG99A/5vYGPqJ6pxiaHLy8nxtFjBA7oMa01ebA9gfh1uMCFqOuXxvA==}
    dependencies:
      decompress-response: 6.0.0
      once: 1.4.0
      simple-concat: 1.0.1
    dev: false

  /simple-icons@8.15.0:
    resolution: {integrity: sha512-W9USb8Yic98wAZc9HpjMyH/wrJZx/BRqGK82SsmdApFaO5XqYe5peWV5A18XLYIgdcAsUC6PS2Z0STJoHdNXXQ==}
    engines: {node: '>=0.12.18'}
    dev: false

  /simple-swizzle@0.2.2:
    resolution: {integrity: sha512-JA//kQgZtbuY83m+xT+tXJkmJncGMTFT+C+g2h2R9uxkYIrE2yy9sgmcLhCnw57/WSD+Eh3J97FPEDFnbXnDUg==}
    dependencies:
      is-arrayish: 0.3.2
    dev: false

  /slash@3.0.0:
    resolution: {integrity: sha512-g9Q1haeby36OSStwb4ntCGGGaKsaVSjQ68fBxoQcutl5fS1vuY18H3wSt3jFyFtrkx+Kz0V1G85A4MyAdDMi2Q==}
    engines: {node: '>=8'}
    dev: true

  /slash@4.0.0:
    resolution: {integrity: sha512-3dOsAHXXUkQTpOYcoAxLIorMTp4gIQr5IW3iVb7A7lFIp0VHhnynm9izx6TssdrIcVIESAlVjtnO2K8bg+Coew==}
    engines: {node: '>=12'}
    dev: true

  /slice-ansi@3.0.0:
    resolution: {integrity: sha512-pSyv7bSTC7ig9Dcgbw9AuRNUb5k5V6oDudjZoMBSr13qpLBG7tB+zgCkARjq7xIUgdz5P1Qe8u+rSGdouOOIyQ==}
    engines: {node: '>=8'}
    dependencies:
      ansi-styles: 4.3.0
      astral-regex: 2.0.0
      is-fullwidth-code-point: 3.0.0
    dev: true

  /slice-ansi@4.0.0:
    resolution: {integrity: sha512-qMCMfhY040cVHT43K9BFygqYbUPFZKHOg7K73mtTWJRb8pyP3fzf4Ixd5SzdEJQ6MRUg/WBnOLxghZtKKurENQ==}
    engines: {node: '>=10'}
    dependencies:
      ansi-styles: 4.3.0
      astral-regex: 2.0.0
      is-fullwidth-code-point: 3.0.0
    dev: true

  /slice-ansi@5.0.0:
    resolution: {integrity: sha512-FC+lgizVPfie0kkhqUScwRu1O/lF6NOgJmlCgK+/LYxDCTk8sGelYaHDhFcDN+Sn3Cv+3VSa4Byeo+IMCzpMgQ==}
    engines: {node: '>=12'}
    dependencies:
      ansi-styles: 6.2.1
      is-fullwidth-code-point: 4.0.0
    dev: true

  /slugify@1.6.6:
    resolution: {integrity: sha512-h+z7HKHYXj6wJU+AnS/+IH8Uh9fdcX1Lrhg1/VMdf9PwoBQXFcXiAdsy2tSK0P6gKwJLXp02r90ahUCqHk9rrw==}
    engines: {node: '>=8.0.0'}
    dev: false

  /smooth-scroll-into-view-if-needed@2.0.0:
    resolution: {integrity: sha512-afkGGHcXTFggn0/byzt0vhTEFEzQItQVgEAuapNBEo8TcoxPlWx1kTyzar6b2sYiDPmZ9RIguIdBTTofpTJ3vw==}
    dependencies:
      scroll-into-view-if-needed: 3.0.10
    dev: false

  /source-map-js@1.0.2:
    resolution: {integrity: sha512-R0XvVJ9WusLiqTCEiGCmICCMplcCkIwwR11mOSD9CR5u+IXYdiseeEuXCVAjS54zqwkLcPNnmU4OeJ6tUrWhDw==}
    engines: {node: '>=0.10.0'}

  /source-map-support@0.5.21:
    resolution: {integrity: sha512-uBHU3L3czsIyYXKX88fdrGovxdSCoTGDRZ6SYXtSRxLZUzHg5P/66Ht6uoUlHu9EZod+inXhKo3qQgwXUT/y1w==}
    dependencies:
      buffer-from: 1.1.2
      source-map: 0.6.1

  /source-map@0.6.1:
    resolution: {integrity: sha512-UjgapumWlbMhkBgzT7Ykc5YXUT46F0iKu8SGXq0bcwP5dz/h0Plj6enJqjz1Zbq2l5WaqYnrVbwWOWMyF3F47g==}
    engines: {node: '>=0.10.0'}

  /source-map@0.8.0-beta.0:
    resolution: {integrity: sha512-2ymg6oRBpebeZi9UUNsgQ89bhx01TcTkmNTGnNO88imTmbSgy4nfujrgVEFKWpMTEGA11EDkTt7mqObTPdigIA==}
    engines: {node: '>= 8'}
    dependencies:
      whatwg-url: 7.1.0
    dev: true

  /space-separated-tokens@2.0.2:
    resolution: {integrity: sha512-PEGlAwrG8yXGXRjW32fGbg66JAlOAwbObuqVoJpv/mRgoWDQfgH1wDPvtzWyUSNAXBGSk8h755YDbbcEy3SH2Q==}
    dev: false

  /spdx-correct@3.2.0:
    resolution: {integrity: sha512-kN9dJbvnySHULIluDHy32WHRUu3Og7B9sbY7tsFLctQkIqnMh3hErYgdMjTYuqmcXX+lK5T1lnUt3G7zNswmZA==}
    dependencies:
      spdx-expression-parse: 3.0.1
      spdx-license-ids: 3.0.13
    dev: true

  /spdx-exceptions@2.3.0:
    resolution: {integrity: sha512-/tTrYOC7PPI1nUAgx34hUpqXuyJG+DTHJTnIULG4rDygi4xu/tfgmq1e1cIRwRzwZgo4NLySi+ricLkZkw4i5A==}
    dev: true

  /spdx-expression-parse@3.0.1:
    resolution: {integrity: sha512-cbqHunsQWnJNE6KhVSMsMeH5H/L9EpymbzqTQ3uLwNCLZ1Q481oWaofqH7nO6V07xlXwY6PhQdQ2IedWx/ZK4Q==}
    dependencies:
      spdx-exceptions: 2.3.0
      spdx-license-ids: 3.0.13
    dev: true

  /spdx-license-ids@3.0.13:
    resolution: {integrity: sha512-XkD+zwiqXHikFZm4AX/7JSCXA98U5Db4AFd5XUg/+9UNtnH75+Z9KxtpYiJZx36mUDVOwH83pl7yvCer6ewM3w==}
    dev: true

  /ssr-window@4.0.2:
    resolution: {integrity: sha512-ISv/Ch+ig7SOtw7G2+qkwfVASzazUnvlDTwypdLoPoySv+6MqlOV10VwPSE6EWkGjhW50lUmghPmpYZXMu/+AQ==}
    dev: false

  /stackback@0.0.2:
    resolution: {integrity: sha512-1XMJE5fQo1jGH6Y/7ebnwPOBEkIEnT4QF32d5R1+VXdXveM0IBMJt8zfaxX1P3QhVwrYe+576+jkANtSS2mBbw==}
    dev: true

  /statuses@2.0.1:
    resolution: {integrity: sha512-RwNA9Z/7PrK06rYLIzFMlaF+l73iwpzsqRIFgbMLbTcLD6cOao82TaWefPXQvB2fOC4AjuYSEndS7N/mTCbkdQ==}
    engines: {node: '>= 0.8'}
    dev: false

  /std-env@3.3.3:
    resolution: {integrity: sha512-Rz6yejtVyWnVjC1RFvNmYL10kgjC49EOghxWn0RFqlCHGFpQx+Xe7yW3I4ceK1SGrWIGMjD5Kbue8W/udkbMJg==}
    dev: true

  /stop-iteration-iterator@1.0.0:
    resolution: {integrity: sha512-iCGQj+0l0HOdZ2AEeBADlsRC+vsnDsZsbdSiH1yNSjcfKM7fdpCMfqAL/dwF5BLiw/XhRft/Wax6zQbhq2BcjQ==}
    engines: {node: '>= 0.4'}
    dependencies:
      internal-slot: 1.0.5
    dev: true

  /stream-parser@0.3.1:
    resolution: {integrity: sha512-bJ/HgKq41nlKvlhccD5kaCr/P+Hu0wPNKPJOH7en+YrJu/9EgqUF+88w5Jb6KNcjOFMhfX4B2asfeAtIGuHObQ==}
    dependencies:
      debug: 2.6.9
    transitivePeerDependencies:
      - supports-color
    dev: false

  /streamsearch@1.1.0:
    resolution: {integrity: sha512-Mcc5wHehp9aXz1ax6bZUyY5afg9u2rv5cqQI3mRrYkGC8rW2hM02jWuwjtL++LS5qinSyhj2QfLyNsuc+VsExg==}
    engines: {node: '>=10.0.0'}
    dev: false

  /string-argv@0.3.2:
    resolution: {integrity: sha512-aqD2Q0144Z+/RqG52NeHEkZauTAUWJO8c6yTftGJKO3Tja5tUgIfmIl6kExvhtxSDP7fXB6DvzkfMpCd/F3G+Q==}
    engines: {node: '>=0.6.19'}
    dev: true

  /string-width@4.2.3:
    resolution: {integrity: sha512-wKyQRQpjJ0sIp62ErSZdGsjMJWsap5oRNihHhu6G7JVO/9jIB6UyevL+tXuOqrng8j/cxKTWyWUwvSTriiZz/g==}
    engines: {node: '>=8'}
    dependencies:
      emoji-regex: 8.0.0
      is-fullwidth-code-point: 3.0.0
      strip-ansi: 6.0.1
    dev: true

  /string-width@5.1.2:
    resolution: {integrity: sha512-HnLOCR3vjcY8beoNLtcjZ5/nxn2afmME6lhrDrebokqMap+XbeW8n9TXpPDOqdGK5qcI3oT0GKTW6wC7EMiVqA==}
    engines: {node: '>=12'}
    dependencies:
      eastasianwidth: 0.2.0
      emoji-regex: 9.2.2
      strip-ansi: 7.1.0
    dev: true

  /string.prototype.matchall@4.0.8:
    resolution: {integrity: sha512-6zOCOcJ+RJAQshcTvXPHoxoQGONa3e/Lqx90wUA+wEzX78sg5Bo+1tQo4N0pohS0erG9qtCqJDjNCQBjeWVxyg==}
    dependencies:
      call-bind: 1.0.2
      define-properties: 1.2.0
      es-abstract: 1.21.2
      get-intrinsic: 1.2.1
      has-symbols: 1.0.3
      internal-slot: 1.0.5
      regexp.prototype.flags: 1.5.0
      side-channel: 1.0.4
    dev: true

  /string.prototype.padend@3.1.4:
    resolution: {integrity: sha512-67otBXoksdjsnXXRUq+KMVTdlVRZ2af422Y0aTyTjVaoQkGr3mxl2Bc5emi7dOQ3OGVVQQskmLEWwFXwommpNw==}
    engines: {node: '>= 0.4'}
    dependencies:
      call-bind: 1.0.2
      define-properties: 1.2.0
      es-abstract: 1.21.2
    dev: true

  /string.prototype.trim@1.2.7:
    resolution: {integrity: sha512-p6TmeT1T3411M8Cgg9wBTMRtY2q9+PNy9EV1i2lIXUN/btt763oIfxwN3RR8VU6wHX8j/1CFy0L+YuThm6bgOg==}
    engines: {node: '>= 0.4'}
    dependencies:
      call-bind: 1.0.2
      define-properties: 1.2.0
      es-abstract: 1.21.2
    dev: true

  /string.prototype.trimend@1.0.6:
    resolution: {integrity: sha512-JySq+4mrPf9EsDBEDYMOb/lM7XQLulwg5R/m1r0PXEFqrV0qHvl58sdTilSXtKOflCsK2E8jxf+GKC0T07RWwQ==}
    dependencies:
      call-bind: 1.0.2
      define-properties: 1.2.0
      es-abstract: 1.21.2
    dev: true

  /string.prototype.trimstart@1.0.6:
    resolution: {integrity: sha512-omqjMDaY92pbn5HOX7f9IccLA+U1tA9GvtU4JrodiXFfYB7jPzzHpRzpglLAjtUV6bB557zwClJezTqnAiYnQA==}
    dependencies:
      call-bind: 1.0.2
      define-properties: 1.2.0
      es-abstract: 1.21.2
    dev: true

  /string_decoder@1.3.0:
    resolution: {integrity: sha512-hkRX8U1WjJFd8LsDJ2yQ/wWWxaopEsABU1XfkM8A+j0+85JAGppt16cr1Whg6KIbb4okU6Mql6BOj+uup/wKeA==}
    dependencies:
      safe-buffer: 5.2.1

  /strip-ansi@6.0.1:
    resolution: {integrity: sha512-Y38VPSHcqkFrCpFnQ9vuSXmquuv5oXOKpGeT6aGrr3o3Gc9AlVa6JBfUSOCnbxGGZF+/0ooI7KrPuUSztUdU5A==}
    engines: {node: '>=8'}
    dependencies:
      ansi-regex: 5.0.1
    dev: true

  /strip-ansi@7.1.0:
    resolution: {integrity: sha512-iq6eVVI64nQQTRYq2KtEg2d2uU7LElhTJwsH4YzIHZshxlgZms/wIc4VoDQTlG/IvVIrBKG06CrZnp0qv7hkcQ==}
    engines: {node: '>=12'}
    dependencies:
      ansi-regex: 6.0.1
    dev: true

  /strip-bom@3.0.0:
    resolution: {integrity: sha512-vavAMRXOgBVNF6nyEEmL3DBK19iRpDcoIwW+swQ+CbGiu7lju6t+JklA1MHweoWtadgt4ISVUsXLyDq34ddcwA==}
    engines: {node: '>=4'}
    dev: true

  /strip-final-newline@2.0.0:
    resolution: {integrity: sha512-BrpvfNAE3dcvq7ll3xVumzjKjZQ5tI1sEUIKr3Uoks0XUl45St3FlatVqef9prk4jRDzhW6WZg+3bk93y6pLjA==}
    engines: {node: '>=6'}
    dev: true

  /strip-final-newline@3.0.0:
    resolution: {integrity: sha512-dOESqjYr96iWYylGObzd39EuNTa5VJxyvVAEm5Jnh7KGo75V43Hk1odPQkNDyXNmUR6k+gEiDVXnjB8HJ3crXw==}
    engines: {node: '>=12'}
    dev: true

  /strip-json-comments@2.0.1:
    resolution: {integrity: sha512-4gB8na07fecVVkOI6Rs4e7T6NOTki5EmL7TUduTs6bu3EdnSycntVJ4re8kgZA+wx9IueI2Y11bfbgwtzuE0KQ==}
    engines: {node: '>=0.10.0'}
    dev: false

  /strip-json-comments@3.1.1:
    resolution: {integrity: sha512-6fPc+R4ihwqP6N/aIv2f1gMH8lOVtWQHoqC4yK6oSDVVocumAsfCqjkXnqiYMhmMwS/mEHLp7Vehlt3ql6lEig==}
    engines: {node: '>=8'}
    dev: true

  /strip-literal@1.0.1:
    resolution: {integrity: sha512-QZTsipNpa2Ppr6v1AmJHESqJ3Uz247MUS0OjrnnZjFAvEoWqxuyFuXn2xLgMtRnijJShAa1HL0gtJyUs7u7n3Q==}
    dependencies:
      acorn: 8.8.2
    dev: true

  /strnum@1.0.5:
    resolution: {integrity: sha512-J8bbNyKKXl5qYcR36TIO8W3mVGVHrmmxsd5PAItGkmyzwJvybiw2IVq5nqd0i4LSNSkB/sx9VHllbfFdr9k1JA==}
    dev: false

  /strtok3@7.0.0:
    resolution: {integrity: sha512-pQ+V+nYQdC5H3Q7qBZAz/MO6lwGhoC2gOAjuouGf/VO0m7vQRh8QNMl2Uf6SwAtzZ9bOw3UIeBukEGNJl5dtXQ==}
    engines: {node: '>=14.16'}
    dependencies:
      '@tokenizer/token': 0.3.0
      peek-readable: 5.0.0
    dev: true

  /style-to-js@1.1.3:
    resolution: {integrity: sha512-zKI5gN/zb7LS/Vm0eUwjmjrXWw8IMtyA8aPBJZdYiQTXj4+wQ3IucOLIOnF7zCHxvW8UhIGh/uZh/t9zEHXNTQ==}
    dependencies:
      style-to-object: 0.4.1
    dev: false

  /style-to-object@0.4.1:
    resolution: {integrity: sha512-HFpbb5gr2ypci7Qw+IOhnP2zOU7e77b+rzM+wTzXzfi1PrtBCX0E7Pk4wL4iTLnhzZ+JgEGAhX81ebTg/aYjQw==}
    dependencies:
      inline-style-parser: 0.1.1
    dev: false

  /styled-jsx@5.1.1(@babel/core@7.22.5)(react@18.2.0):
    resolution: {integrity: sha512-pW7uC1l4mBZ8ugbiZrcIsiIvVx1UmTfw7UkC3Um2tmfUq9Bhk8IiyEIPl6F8agHgjzku6j0xQEZbfA5uSgSaCw==}
    engines: {node: '>= 12.0.0'}
    peerDependencies:
      '@babel/core': '*'
      babel-plugin-macros: '*'
      react: '>= 16.8.0 || 17.x.x || ^18.0.0-0'
    peerDependenciesMeta:
      '@babel/core':
        optional: true
      babel-plugin-macros:
        optional: true
    dependencies:
      '@babel/core': 7.22.5
      client-only: 0.0.1
      react: 18.2.0
    dev: false

  /sucrase@3.32.0:
    resolution: {integrity: sha512-ydQOU34rpSyj2TGyz4D2p8rbktIOZ8QY9s+DGLvFU1i5pWJE8vkpruCjGCMHsdXwnD7JDcS+noSwM/a7zyNFDQ==}
    engines: {node: '>=8'}
    hasBin: true
    dependencies:
      '@jridgewell/gen-mapping': 0.3.3
      commander: 4.1.1
      glob: 7.1.6
      lines-and-columns: 1.2.4
      mz: 2.7.0
      pirates: 4.0.5
      ts-interface-checker: 0.1.13
    dev: true

  /superjson@1.12.1:
    resolution: {integrity: sha512-HMTj43zvwW5bD+JCZCvFf4DkZQCmiLTen4C+W1Xogj0SPOpnhxsriogM04QmBVGH5b3kcIIOr6FqQ/aoIDx7TQ==}
    engines: {node: '>=10'}
    dependencies:
      copy-anything: 3.0.5
    dev: false

  /supports-color@5.5.0:
    resolution: {integrity: sha512-QjVjwdXIt408MIiAqCX4oUKsgU2EqAGzs2Ppkm4aQYbjm+ZEWEcW4SfFNTr4uMNZma0ey4f5lgLrkB0aX0QMow==}
    engines: {node: '>=4'}
    dependencies:
      has-flag: 3.0.0

  /supports-color@7.2.0:
    resolution: {integrity: sha512-qpCAvRl9stuOHveKsn7HncJRvv501qIacKzQlO/+Lwxc9+0q2wLyv4Dfvt80/DPn2pqOBsJdDiogXGR9+OvwRw==}
    engines: {node: '>=8'}
    dependencies:
      has-flag: 4.0.0
    dev: true

  /supports-color@8.1.1:
    resolution: {integrity: sha512-MpUEN2OodtUzxvKQl72cUF7RQ5EiHsGvSsVG0ia9c5RbWGL2CI4C7EpPS8UTBIplnlzZiNuV56w+FuNxy3ty2Q==}
    engines: {node: '>=10'}
    dependencies:
      has-flag: 4.0.0

  /supports-preserve-symlinks-flag@1.0.0:
    resolution: {integrity: sha512-ot0WnXS9fgdkgIcePe6RHNk1WA8+muPa6cSjeR3V8K27q9BB1rTE3R1p7Hv0z1ZyAc8s6Vvv8DIyWf681MAt0w==}
    engines: {node: '>= 0.4'}
    dev: true

  /swiper@8.4.7:
    resolution: {integrity: sha512-VwO/KU3i9IV2Sf+W2NqyzwWob4yX9Qdedq6vBtS0rFqJ6Fa5iLUJwxQkuD4I38w0WDJwmFl8ojkdcRFPHWD+2g==}
    engines: {node: '>= 4.7.0'}
    requiresBuild: true
    dependencies:
      dom7: 4.0.6
      ssr-window: 4.0.2
    dev: false

  /symbol-tree@3.2.4:
    resolution: {integrity: sha512-9QNk5KwDF+Bvz+PyObkmSYjI5ksVUYtjW7AU22r2NKcfLJcXp96hkDWU3+XndOsUb+AQ9QhfzfCT2O+CNWT5Tw==}

  /synckit@0.8.5:
    resolution: {integrity: sha512-L1dapNV6vu2s/4Sputv8xGsCdAVlb5nRDMFU/E27D44l5U6cw1g0dGd45uLc+OXjNMmF4ntiMdCimzcjFKQI8Q==}
    engines: {node: ^14.18.0 || >=16.0.0}
    dependencies:
      '@pkgr/utils': 2.4.1
      tslib: 2.5.3
    dev: true

  /tailwindcss@3.3.2:
    resolution: {integrity: sha512-9jPkMiIBXvPc2KywkraqsUfbfj+dHDb+JPWtSJa9MLFdrPyazI7q6WX2sUrm7R9eVR7qqv3Pas7EvQFzxKnI6w==}
    engines: {node: '>=14.0.0'}
    hasBin: true
    dependencies:
      '@alloc/quick-lru': 5.2.0
      arg: 5.0.2
      chokidar: 3.5.3
      didyoumean: 1.2.2
      dlv: 1.1.3
      fast-glob: 3.2.12
      glob-parent: 6.0.2
      is-glob: 4.0.3
      jiti: 1.18.2
      lilconfig: 2.1.0
      micromatch: 4.0.5
      normalize-path: 3.0.0
      object-hash: 3.0.0
      picocolors: 1.0.0
      postcss: 8.4.24
      postcss-import: 15.1.0(postcss@8.4.24)
      postcss-js: 4.0.1(postcss@8.4.24)
      postcss-load-config: 4.0.1(postcss@8.4.24)
      postcss-nested: 6.0.1(postcss@8.4.24)
      postcss-selector-parser: 6.0.13
      postcss-value-parser: 4.2.0
      resolve: 1.22.2
      sucrase: 3.32.0
    transitivePeerDependencies:
      - ts-node
    dev: true

  /tapable@2.2.1:
    resolution: {integrity: sha512-GNzQvQTOIP6RyTfE2Qxb8ZVlNmw0n88vp1szwWRimP02mnTsx3Wtn5qRdqY9w2XduFNUgvOwhNnQsjwCp+kqaQ==}
    engines: {node: '>=6'}

  /tar-fs@2.1.1:
    resolution: {integrity: sha512-V0r2Y9scmbDRLCNex/+hYzvp/zyYjvFbHPNgVTKfQvVrb6guiE/fxP+XblDNR011utopbkex2nM4dHNV6GDsng==}
    dependencies:
      chownr: 1.1.4
      mkdirp-classic: 0.5.3
      pump: 3.0.0
      tar-stream: 2.2.0
    dev: false

  /tar-stream@2.2.0:
    resolution: {integrity: sha512-ujeqbceABgwMZxEJnk2HDY2DlnUZ+9oEcb1KzTVfYHio0UE6dG71n60d8D2I4qNvleWrrXpmjpt7vZeF1LnMZQ==}
    engines: {node: '>=6'}
    dependencies:
      bl: 4.1.0
      end-of-stream: 1.4.4
      fs-constants: 1.0.0
      inherits: 2.0.4
      readable-stream: 3.6.2
    dev: false

  /terser-webpack-plugin@5.3.9(esbuild@0.17.19)(webpack@5.86.0):
    resolution: {integrity: sha512-ZuXsqE07EcggTWQjXUj+Aot/OMcD0bMKGgF63f7UxYcu5/AJF53aIpK1YoP5xR9l6s/Hy2b+t1AM0bLNPRuhwA==}
    engines: {node: '>= 10.13.0'}
    peerDependencies:
      '@swc/core': '*'
      esbuild: '*'
      uglify-js: '*'
      webpack: ^5.1.0
    peerDependenciesMeta:
      '@swc/core':
        optional: true
      esbuild:
        optional: true
      uglify-js:
        optional: true
    dependencies:
      '@jridgewell/trace-mapping': 0.3.18
      esbuild: 0.17.19
      jest-worker: 27.5.1
      schema-utils: 3.2.0
      serialize-javascript: 6.0.1
      terser: 5.17.7
      webpack: 5.86.0(esbuild@0.17.19)

  /terser@5.17.7:
    resolution: {integrity: sha512-/bi0Zm2C6VAexlGgLlVxA0P2lru/sdLyfCVaRMfKVo9nWxbmz7f/sD8VPybPeSUJaJcwmCJis9pBIhcVcG1QcQ==}
    engines: {node: '>=10'}
    hasBin: true
    dependencies:
      '@jridgewell/source-map': 0.3.3
      acorn: 8.8.2
      commander: 2.20.3
      source-map-support: 0.5.21

  /text-table@0.2.0:
    resolution: {integrity: sha512-N+8UisAXDGk8PFXP4HAzVR9nbfmVJ3zYLAWiTIoqC5v5isinhr+r5uaO8+7r3BMfuNIufIsA7RdpVgacC2cSpw==}
    dev: true

  /thenify-all@1.6.0:
    resolution: {integrity: sha512-RNxQH/qI8/t3thXJDwcstUO4zeqo64+Uy/+sNVRBx4Xn2OX+OZ9oP+iJnNFqplFra2ZUVeKCSa2oVWi3T4uVmA==}
    engines: {node: '>=0.8'}
    dependencies:
      thenify: 3.3.1
    dev: true

  /thenify@3.3.1:
    resolution: {integrity: sha512-RVZSIV5IG10Hk3enotrhvz0T9em6cyHBLkH/YAZuKqd8hRkKhSfCGIcP2KUY0EPxndzANBmNllzWPwak+bheSw==}
    dependencies:
      any-promise: 1.3.0
    dev: true

  /through@2.3.8:
    resolution: {integrity: sha512-w89qg7PI8wAdvX60bMDP+bFoD5Dvhm9oLheFp5O4a2QF0cSBGsBX4qZmadPMvVqlLJBBci+WqGGOAPvcDeNSVg==}
    dev: true

  /time-zone@1.0.0:
    resolution: {integrity: sha512-TIsDdtKo6+XrPtiTm1ssmMngN1sAhyKnTO2kunQWqNPWIVvCm15Wmw4SWInwTVgJ5u/Tr04+8Ei9TNcw4x4ONA==}
    engines: {node: '>=4'}
    dev: true

  /tinybench@2.5.0:
    resolution: {integrity: sha512-kRwSG8Zx4tjF9ZiyH4bhaebu+EDz1BOx9hOigYHlUW4xxI/wKIUQUqo018UlU4ar6ATPBsaMrdbKZ+tmPdohFA==}
    dev: true

  /tinypool@0.4.0:
    resolution: {integrity: sha512-2ksntHOKf893wSAH4z/+JbPpi92esw8Gn9N2deXX+B0EO92hexAVI9GIZZPx7P5aYo5KULfeOSt3kMOmSOy6uA==}
    engines: {node: '>=14.0.0'}
    dev: true

  /tinyspy@2.1.1:
    resolution: {integrity: sha512-XPJL2uSzcOyBMky6OFrusqWlzfFrXtE0hPuMgW8A2HmaqrPo4ZQHRN/V0QXN3FSjKxpsbRrFc5LI7KOwBsT1/w==}
    engines: {node: '>=14.0.0'}
    dev: true

  /titleize@3.0.0:
    resolution: {integrity: sha512-KxVu8EYHDPBdUYdKZdKtU2aj2XfEx9AfjXxE/Aj0vT06w2icA09Vus1rh6eSu1y01akYg6BjIK/hxyLJINoMLQ==}
    engines: {node: '>=12'}
    dev: true

  /tmi.js@1.8.5:
    resolution: {integrity: sha512-A9qrydfe1e0VWM9MViVhhxVgvLpnk7pFShVUWePsSTtoi+A1X+Zjdoa7OJd7/YsgHXGj3GkNEvnWop/1WwZuew==}
    engines: {node: '>=10.0.0'}
    dependencies:
      node-fetch: 2.6.7
      ws: 8.11.0
    transitivePeerDependencies:
      - bufferutil
      - encoding
      - utf-8-validate
    dev: false

  /to-fast-properties@2.0.0:
    resolution: {integrity: sha512-/OaKK0xYrs3DmxRYqL/yDc+FxFUVYhDlXMhRmv3z915w2HF1tnN1omB354j8VUGO/hbRzyD6Y3sA7v7GS/ceog==}
    engines: {node: '>=4'}

  /to-regex-range@5.0.1:
    resolution: {integrity: sha512-65P7iz6X5yEr1cwcgvQxbbIw7Uk3gOy5dIdtZ4rDveLqhrdJP+Li/Hx6tyK0NEb+2GCyneCMJiGqrADCSNk8sQ==}
    engines: {node: '>=8.0'}
    dependencies:
      is-number: 7.0.0

  /toidentifier@1.0.1:
    resolution: {integrity: sha512-o5sSPKEkg/DIQNmH43V0/uerLrpzVedkUh8tGNvaeXpfpuwjKenlSox/2O/BTlZUtEe+JG7s5YhEz608PlAHRA==}
    engines: {node: '>=0.6'}
    dev: false

  /token-types@5.0.1:
    resolution: {integrity: sha512-Y2fmSnZjQdDb9W4w4r1tswlMHylzWIeOKpx0aZH9BgGtACHhrk3OkT52AzwcuqTRBZtvvnTjDBh8eynMulu8Vg==}
    engines: {node: '>=14.16'}
    dependencies:
      '@tokenizer/token': 0.3.0
      ieee754: 1.2.1
    dev: true

  /tough-cookie@4.1.3:
    resolution: {integrity: sha512-aX/y5pVRkfRnfmuX+OdbSdXvPe6ieKX/G2s7e98f4poJHnqH3281gDPm/metm6E/WRamfx7WC4HUqkWHfQHprw==}
    engines: {node: '>=6'}
    dependencies:
      psl: 1.9.0
      punycode: 2.3.0
      universalify: 0.2.0
      url-parse: 1.5.10

  /tr46@0.0.3:
    resolution: {integrity: sha512-N3WMsuqV66lT30CrXNbEjx4GEwlow3v6rr4mCcv6prnfwhS01rkgyFdjPNBYd9br7LpXV1+Emh01fHnq2Gdgrw==}
    dev: false

  /tr46@1.0.1:
    resolution: {integrity: sha512-dTpowEjclQ7Kgx5SdBkqRzVhERQXov8/l9Ft9dVM9fmg0W0KQSVaXX9T4i6twCPNtYiZM53lpSSUAwJbFPOHxA==}
    dependencies:
      punycode: 2.3.0
    dev: true

  /tr46@4.1.1:
    resolution: {integrity: sha512-2lv/66T7e5yNyhAAC4NaKe5nVavzuGJQVVtRYLyQ2OI8tsJ61PMLlelehb0wi2Hx6+hT/OJUWZcw8MjlSRnxvw==}
    engines: {node: '>=14'}
    dependencies:
      punycode: 2.3.0

  /tree-kill@1.2.2:
    resolution: {integrity: sha512-L0Orpi8qGpRG//Nd+H90vFB+3iHnue1zSSGmNOOCh1GLJ7rUKVwV2HvijphGQS2UmhUZewS9VgvxYIdgr+fG1A==}
    hasBin: true
    dev: true

  /trim-lines@3.0.1:
    resolution: {integrity: sha512-kRj8B+YHZCc9kQYdWfJB2/oUl9rA99qbowYYBtr4ui4mZyAQ2JpvVBd/6U2YloATfqBhBTSMhTpgBHtU0Mf3Rg==}
    dev: false

  /trough@2.1.0:
    resolution: {integrity: sha512-AqTiAOLcj85xS7vQ8QkAV41hPDIJ71XJB4RCUrzo/1GM2CQwhkJGaf9Hgr7BOugMRpgGUrqRg/DrBDl4H40+8g==}

  /ts-interface-checker@0.1.13:
    resolution: {integrity: sha512-Y/arvbn+rrz3JCKl9C4kVNfTfSm2/mEp5FSz5EsZSANGPSlQrpRI5M4PKF+mJnE52jOO90PnPSc3Ur3bTQw0gA==}
    dev: true

  /tsconfig-paths@3.14.2:
    resolution: {integrity: sha512-o/9iXgCYc5L/JxCHPe3Hvh8Q/2xm5Z+p18PESBU6Ff33695QnCHBEjcytY2q19ua7Mbl/DavtBOLq+oG0RCL+g==}
    dependencies:
      '@types/json5': 0.0.29
      json5: 1.0.2
      minimist: 1.2.8
      strip-bom: 3.0.0
    dev: true

  /tslib@1.14.1:
    resolution: {integrity: sha512-Xni35NKzjgMrwevysHTCArtLDpPvye8zV/0E4EyYn43P7/7qvQwPh9BGkHewbMulVntbigmcT7rdX3BNo9wRJg==}

  /tslib@2.5.3:
    resolution: {integrity: sha512-mSxlJJwl3BMEQCUNnxXBU9jP4JBktcEGhURcPR6VQVlnP0FdDEsIaz0C35dXNGLyRfrATNofF0F5p2KPxQgB+w==}

  /tsup@6.7.0(postcss@8.4.24)(typescript@5.1.3):
    resolution: {integrity: sha512-L3o8hGkaHnu5TdJns+mCqFsDBo83bJ44rlK7e6VdanIvpea4ArPcU3swWGsLVbXak1PqQx/V+SSmFPujBK+zEQ==}
    engines: {node: '>=14.18'}
    hasBin: true
    peerDependencies:
      '@swc/core': ^1
      postcss: ^8.4.12
      typescript: '>=4.1.0'
    peerDependenciesMeta:
      '@swc/core':
        optional: true
      postcss:
        optional: true
      typescript:
        optional: true
    dependencies:
      bundle-require: 4.0.1(esbuild@0.17.19)
      cac: 6.7.14
      chokidar: 3.5.3
      debug: 4.3.4
      esbuild: 0.17.19
      execa: 5.1.1
      globby: 11.1.0
      joycon: 3.1.1
      postcss: 8.4.24
      postcss-load-config: 3.1.4(postcss@8.4.24)
      resolve-from: 5.0.0
      rollup: 3.24.0
      source-map: 0.8.0-beta.0
      sucrase: 3.32.0
      tree-kill: 1.2.2
      typescript: 5.1.3
    transitivePeerDependencies:
      - supports-color
      - ts-node
    dev: true

  /tsutils@3.21.0(typescript@5.1.3):
    resolution: {integrity: sha512-mHKK3iUXL+3UF6xL5k0PEhKRUBKPBCv/+RkEOpjRWxxx27KKRBmmA60A9pgOUvMi8GKhRMPEmjBRPzs2W7O1OA==}
    engines: {node: '>= 6'}
    peerDependencies:
      typescript: '>=2.8.0 || >= 3.2.0-dev || >= 3.3.0-dev || >= 3.4.0-dev || >= 3.5.0-dev || >= 3.6.0-dev || >= 3.6.0-beta || >= 3.7.0-dev || >= 3.7.0-beta'
    dependencies:
      tslib: 1.14.1
      typescript: 5.1.3
    dev: true

  /tsx@3.12.7:
    resolution: {integrity: sha512-C2Ip+jPmqKd1GWVQDvz/Eyc6QJbGfE7NrR3fx5BpEHMZsEHoIxHL1j+lKdGobr8ovEyqeNkPLSKp6SCSOt7gmw==}
    hasBin: true
    dependencies:
      '@esbuild-kit/cjs-loader': 2.4.2
      '@esbuild-kit/core-utils': 3.1.0
      '@esbuild-kit/esm-loader': 2.5.5
    optionalDependencies:
      fsevents: 2.3.2
    dev: true

  /tunnel-agent@0.6.0:
    resolution: {integrity: sha512-McnNiV1l8RYeY8tBgEpuodCC1mLUdbSN+CYBL7kJsJNInOP8UjDDEwdk6Mw60vdLLrr5NHKZhMAOSrR2NZuQ+w==}
    dependencies:
      safe-buffer: 5.2.1
    dev: false

  /type-check@0.3.2:
    resolution: {integrity: sha512-ZCmOJdvOWDBYJlzAoFkC+Q0+bUyEOS1ltgp1MGU03fqHG+dbi9tBFU2Rd9QKiDZFAYrhPh2JUf7rZRIuHRKtOg==}
    engines: {node: '>= 0.8.0'}
    dependencies:
      prelude-ls: 1.1.2

  /type-check@0.4.0:
    resolution: {integrity: sha512-XleUoc9uwGXqjWwXaUTZAmzMcFZ5858QA2vvx1Ur5xIcixXIP+8LnFDgRplU30us6teqdlskFfu+ae4K79Ooew==}
    engines: {node: '>= 0.8.0'}
    dependencies:
      prelude-ls: 1.2.1
    dev: true

  /type-detect@4.0.8:
    resolution: {integrity: sha512-0fr/mIH1dlO+x7TlcMy+bIDqKPsw/70tVyeHW787goQjhmqaZe10uwLujubK9q9Lg6Fiho1KUKDYz0Z7k7g5/g==}
    engines: {node: '>=4'}
    dev: true

  /type-fest@0.20.2:
    resolution: {integrity: sha512-Ne+eE4r0/iWnpAxD852z3A+N0Bt5RN//NjJwRd2VFHEmrywxf5vsZlh4R6lixl6B+wz/8d+maTSAkN1FIkI3LQ==}
    engines: {node: '>=10'}
    dev: true

  /type-fest@0.21.3:
    resolution: {integrity: sha512-t0rzBq87m3fVcduHDUFhKmyyX+9eo6WQjZvf51Ea/M0Q7+T374Jp1aUiyUl0GKxp8M/OETVHSDvmkyPgvX+X2w==}
    engines: {node: '>=10'}
    dev: true

  /typed-array-length@1.0.4:
    resolution: {integrity: sha512-KjZypGq+I/H7HI5HlOoGHkWUUGq+Q0TPhQurLbyrVrvnKTBgzLhIJ7j6J/XTQOi0d1RjyZ0wdas8bKs2p0x3Ng==}
    dependencies:
      call-bind: 1.0.2
      for-each: 0.3.3
      is-typed-array: 1.1.10
    dev: true

  /typescript@5.1.3:
    resolution: {integrity: sha512-XH627E9vkeqhlZFQuL+UsyAXEnibT0kWR2FWONlr4sTjvxyJYnyefgrkyECLzM5NenmKzRAy2rR/OlYLA1HkZw==}
    engines: {node: '>=14.17'}
    hasBin: true

  /ufo@1.1.2:
    resolution: {integrity: sha512-TrY6DsjTQQgyS3E3dBaOXf0TpPD8u9FVrVYmKVegJuFw51n/YB9XPt+U6ydzFG5ZIN7+DIjPbNmXoBj9esYhgQ==}
    dev: true

  /unbox-primitive@1.0.2:
    resolution: {integrity: sha512-61pPlCD9h51VoreyJ0BReideM3MDKMKnh6+V9L08331ipq6Q8OFXZYiqP6n/tbHx4s5I9uRhcye6BrbkizkBDw==}
    dependencies:
      call-bind: 1.0.2
      has-bigints: 1.0.2
      has-symbols: 1.0.3
      which-boxed-primitive: 1.0.2
    dev: true

  /unified@10.1.2:
    resolution: {integrity: sha512-pUSWAi/RAnVy1Pif2kAoeWNBa3JVrx0MId2LASj8G+7AiHWoKZNTomq6LG326T68U7/e263X6fTdcXIy7XnF7Q==}
    dependencies:
      '@types/unist': 2.0.6
      bail: 2.0.2
      extend: 3.0.2
      is-buffer: 2.0.5
      is-plain-obj: 4.1.0
      trough: 2.1.0
      vfile: 5.3.7

  /unist-util-generated@2.0.1:
    resolution: {integrity: sha512-qF72kLmPxAw0oN2fwpWIqbXAVyEqUzDHMsbtPvOudIlUzXYFIeQIuxXQCRCFh22B7cixvU0MG7m3MW8FTq/S+A==}
    dev: false

  /unist-util-is@3.0.0:
    resolution: {integrity: sha512-sVZZX3+kspVNmLWBPAB6r+7D9ZgAFPNWm66f7YNb420RlQSbn+n8rG8dGZSkrER7ZIXGQYNm5pqC3v3HopH24A==}
    dev: false

  /unist-util-is@5.2.1:
    resolution: {integrity: sha512-u9njyyfEh43npf1M+yGKDGVPbY/JWEemg5nH05ncKPfi+kBbKBJoTdsogMu33uhytuLlv9y0O7GH7fEdwLdLQw==}
    dependencies:
      '@types/unist': 2.0.6
    dev: false

  /unist-util-position@4.0.4:
    resolution: {integrity: sha512-kUBE91efOWfIVBo8xzh/uZQ7p9ffYRtUbMRZBNFYwf0RK8koUMx6dGUfwylLOKmaT2cs4wSW96QoYUSXAyEtpg==}
    dependencies:
      '@types/unist': 2.0.6
    dev: false

  /unist-util-stringify-position@3.0.3:
    resolution: {integrity: sha512-k5GzIBZ/QatR8N5X2y+drfpWG8IDBzdnVj6OInRNWm1oXrzydiaAT2OQiA8DPRRZyAKb9b6I2a6PxYklZD0gKg==}
    dependencies:
      '@types/unist': 2.0.6

  /unist-util-visit-parents@2.1.2:
    resolution: {integrity: sha512-DyN5vD4NE3aSeB+PXYNKxzGsfocxp6asDc2XXE3b0ekO2BaRUpBicbbUygfSvYfUz1IkmjFR1YF7dPklraMZ2g==}
    dependencies:
      unist-util-is: 3.0.0
    dev: false

  /unist-util-visit-parents@5.1.3:
    resolution: {integrity: sha512-x6+y8g7wWMyQhL1iZfhIPhDAs7Xwbn9nRosDXl7qoPTSCy0yNxnKc+hWokFifWQIDGi154rdUqKvbCa4+1kLhg==}
    dependencies:
      '@types/unist': 2.0.6
      unist-util-is: 5.2.1
    dev: false

  /unist-util-visit@1.4.1:
    resolution: {integrity: sha512-AvGNk7Bb//EmJZyhtRUnNMEpId/AZ5Ph/KUpTI09WHQuDZHKovQ1oEv3mfmKpWKtoMzyMC4GLBm1Zy5k12fjIw==}
    dependencies:
      unist-util-visit-parents: 2.1.2
    dev: false

  /unist-util-visit@4.1.2:
    resolution: {integrity: sha512-MSd8OUGISqHdVvfY9TPhyK2VdUrPgxkUtWSuMHF6XAAFuL4LokseigBnZtPnJMu+FbynTkFNnFlyjxpVKujMRg==}
    dependencies:
      '@types/unist': 2.0.6
      unist-util-is: 5.2.1
      unist-util-visit-parents: 5.1.3
    dev: false

  /universalify@0.2.0:
    resolution: {integrity: sha512-CJ1QgKmNg3CwvAv/kOFmtnEN05f0D/cn9QntgNOQlQF9dgvVTHj3t+8JPdjqawCHk7V/KA+fbUqzZ9XWhcqPUg==}
    engines: {node: '>= 4.0.0'}

  /unpipe@1.0.0:
    resolution: {integrity: sha512-pjy2bYhSsufwWlKwPc+l3cN7+wuJlK6uz0YdJEOlQDbl6jo/YlPi4mb8agUkVC8BF7V8NuzeyPNqRksA3hztKQ==}
    engines: {node: '>= 0.8'}
    dev: false

  /untildify@4.0.0:
    resolution: {integrity: sha512-KK8xQ1mkzZeg9inewmFVDNkg3l5LUhoq9kN6iWYB/CC9YMG8HA+c1Q8HwDe6dEX7kErrEVNVBO3fWsVq5iDgtw==}
    engines: {node: '>=8'}
    dev: true

  /update-browserslist-db@1.0.11(browserslist@4.21.7):
    resolution: {integrity: sha512-dCwEFf0/oT85M1fHBg4F0jtLwJrutGoHSQXCh7u4o2t1drG+c0a9Flnqww6XUKSfQMPpJBRjU8d4RXB09qtvaA==}
    hasBin: true
    peerDependencies:
      browserslist: '>= 4.21.0'
    dependencies:
      browserslist: 4.21.7
      escalade: 3.1.1
      picocolors: 1.0.0

  /uri-js@4.4.1:
    resolution: {integrity: sha512-7rKUyy33Q1yc98pQ1DAmLtwX109F7TIfWlW1Ydo8Wl1ii1SeHieeh0HHfPeL2fMXK6z0s8ecKs9frCuLJvndBg==}
    dependencies:
      punycode: 2.3.0

  /url-parse@1.5.10:
    resolution: {integrity: sha512-WypcfiRhfeUP9vvF0j6rw0J3hrWrw6iZv3+22h6iRMJ/8z1Tj6XfLP4DsUix5MhMPnXpiHDoKyoZ/bdCkwBCiQ==}
    dependencies:
      querystringify: 2.2.0
      requires-port: 1.0.0

  /use-composed-ref@1.3.0(react@18.2.0):
    resolution: {integrity: sha512-GLMG0Jc/jiKov/3Ulid1wbv3r54K9HlMW29IWcDFPEqFkSO2nS0MuefWgMJpeHQ9YJeXDL3ZUF+P3jdXlZX/cQ==}
    peerDependencies:
      react: ^16.8.0 || ^17.0.0 || ^18.0.0
    dependencies:
      react: 18.2.0
    dev: false

  /use-isomorphic-layout-effect@1.1.2(@types/react@18.2.9)(react@18.2.0):
    resolution: {integrity: sha512-49L8yCO3iGT/ZF9QttjwLF/ZD9Iwto5LnH5LmEdk/6cFmXddqi2ulF0edxTwjj+7mqvpVVGQWvbXZdn32wRSHA==}
    peerDependencies:
      '@types/react': '*'
      react: ^16.8.0 || ^17.0.0 || ^18.0.0
    peerDependenciesMeta:
      '@types/react':
        optional: true
    dependencies:
      '@types/react': 18.2.9
      react: 18.2.0
    dev: false

  /use-latest@1.2.1(@types/react@18.2.9)(react@18.2.0):
    resolution: {integrity: sha512-xA+AVm/Wlg3e2P/JiItTziwS7FK92LWrDB0p+hgXloIMuVCeJJ8v6f0eeHyPZaJrM+usM1FkFfbNCrJGs8A/zw==}
    peerDependencies:
      '@types/react': '*'
      react: ^16.8.0 || ^17.0.0 || ^18.0.0
    peerDependenciesMeta:
      '@types/react':
        optional: true
    dependencies:
      '@types/react': 18.2.9
      react: 18.2.0
      use-isomorphic-layout-effect: 1.1.2(@types/react@18.2.9)(react@18.2.0)
    dev: false

  /use-sync-external-store@1.2.0(react@18.2.0):
    resolution: {integrity: sha512-eEgnFxGQ1Ife9bzYs6VLi8/4X6CObHMw9Qr9tPY43iKwsPw8xE8+EFsf/2cFZ5S3esXgpWgtSCtLNS41F+sKPA==}
    peerDependencies:
      react: ^16.8.0 || ^17.0.0 || ^18.0.0
    dependencies:
      react: 18.2.0
    dev: false

  /util-deprecate@1.0.2:
    resolution: {integrity: sha512-EPD5q1uXyFxJpCrLnCc1nHnq3gOa6DZBocAIiI2TaSCA7VCJ1UJDMagCzIkXNsUYfD1daK//LTEQ8xiIbrHtcw==}

  /uuid@8.3.2:
    resolution: {integrity: sha512-+NYs2QeMWy+GWFOEm9xnn6HCDp0l7QBD7ml8zLUmJ+93Q5NF0NocErnwkTkXVFNiX3/fpC6afS8Dhb/gz7R7eg==}
    hasBin: true
    dev: false

  /uvu@0.5.6:
    resolution: {integrity: sha512-+g8ENReyr8YsOc6fv/NVJs2vFdHBnBNdfE49rshrTzDWOlUx4Gq7KOS2GD8eqhy2j+Ejq29+SbKH8yjkAqXqoA==}
    engines: {node: '>=8'}
    hasBin: true
    dependencies:
      dequal: 2.0.3
      diff: 5.1.0
      kleur: 4.1.5
      sade: 1.8.1
    dev: false

  /validate-npm-package-license@3.0.4:
    resolution: {integrity: sha512-DpKm2Ui/xN7/HQKCtpZxoRWBhZ9Z0kqtygG8XCgNQ8ZlDnxuQmWhj566j8fN4Cu3/JmbhsDo7fcAJq4s9h27Ew==}
    dependencies:
      spdx-correct: 3.2.0
      spdx-expression-parse: 3.0.1
    dev: true

  /vfile-message@3.1.4:
    resolution: {integrity: sha512-fa0Z6P8HUrQN4BZaX05SIVXic+7kE3b05PWAtPuYP9QLHsLKYR7/AlLW3NtOrpXRLeawpDLMsVkmk5DG0NXgWw==}
    dependencies:
      '@types/unist': 2.0.6
      unist-util-stringify-position: 3.0.3

  /vfile@5.3.7:
    resolution: {integrity: sha512-r7qlzkgErKjobAmyNIkkSpizsFPYiUPuJb5pNW1RB4JcYVZhs4lIbVqk8XPk033CV/1z8ss5pkax8SuhGpcG8g==}
    dependencies:
      '@types/unist': 2.0.6
      is-buffer: 2.0.5
      unist-util-stringify-position: 3.0.3
      vfile-message: 3.1.4

  /vite-node@0.30.1(@types/node@18.16.16):
    resolution: {integrity: sha512-vTikpU/J7e6LU/8iM3dzBo8ZhEiKZEKRznEMm+mJh95XhWaPrJQraT/QsT2NWmuEf+zgAoMe64PKT7hfZ1Njmg==}
    engines: {node: '>=v14.18.0'}
    hasBin: true
    dependencies:
      cac: 6.7.14
      debug: 4.3.4
      mlly: 1.3.0
      pathe: 1.1.1
      picocolors: 1.0.0
      vite: 4.3.9(@types/node@18.16.16)
    transitivePeerDependencies:
      - '@types/node'
      - less
      - sass
      - stylus
      - sugarss
      - supports-color
      - terser
    dev: true

  /vite@4.3.9(@types/node@18.16.16):
    resolution: {integrity: sha512-qsTNZjO9NoJNW7KnOrgYwczm0WctJ8m/yqYAMAK9Lxt4SoySUfS5S8ia9K7JHpa3KEeMfyF8LoJ3c5NeBJy6pg==}
    engines: {node: ^14.18.0 || >=16.0.0}
    hasBin: true
    peerDependencies:
      '@types/node': '>= 14'
      less: '*'
      sass: '*'
      stylus: '*'
      sugarss: '*'
      terser: ^5.4.0
    peerDependenciesMeta:
      '@types/node':
        optional: true
      less:
        optional: true
      sass:
        optional: true
      stylus:
        optional: true
      sugarss:
        optional: true
      terser:
        optional: true
    dependencies:
      '@types/node': 18.16.16
      esbuild: 0.17.19
      postcss: 8.4.24
      rollup: 3.24.0
    optionalDependencies:
      fsevents: 2.3.2
    dev: true

  /vitest@0.30.1(jsdom@21.1.2):
    resolution: {integrity: sha512-y35WTrSTlTxfMLttgQk4rHcaDkbHQwDP++SNwPb+7H8yb13Q3cu2EixrtHzF27iZ8v0XCciSsLg00RkPAzB/aA==}
    engines: {node: '>=v14.18.0'}
    hasBin: true
    peerDependencies:
      '@edge-runtime/vm': '*'
      '@vitest/browser': '*'
      '@vitest/ui': '*'
      happy-dom: '*'
      jsdom: '*'
      playwright: '*'
      safaridriver: '*'
      webdriverio: '*'
    peerDependenciesMeta:
      '@edge-runtime/vm':
        optional: true
      '@vitest/browser':
        optional: true
      '@vitest/ui':
        optional: true
      happy-dom:
        optional: true
      jsdom:
        optional: true
      playwright:
        optional: true
      safaridriver:
        optional: true
      webdriverio:
        optional: true
    dependencies:
      '@types/chai': 4.3.5
      '@types/chai-subset': 1.3.3
      '@types/node': 18.16.16
      '@vitest/expect': 0.30.1
      '@vitest/runner': 0.30.1
      '@vitest/snapshot': 0.30.1
      '@vitest/spy': 0.30.1
      '@vitest/utils': 0.30.1
      acorn: 8.8.2
      acorn-walk: 8.2.0
      cac: 6.7.14
      chai: 4.3.7
      concordance: 5.0.4
      debug: 4.3.4
      jsdom: 21.1.2
      local-pkg: 0.4.3
      magic-string: 0.30.0
      pathe: 1.1.1
      picocolors: 1.0.0
      source-map: 0.6.1
      std-env: 3.3.3
      strip-literal: 1.0.1
      tinybench: 2.5.0
      tinypool: 0.4.0
      vite: 4.3.9(@types/node@18.16.16)
      vite-node: 0.30.1(@types/node@18.16.16)
      why-is-node-running: 2.2.2
    transitivePeerDependencies:
      - less
      - sass
      - stylus
      - sugarss
      - supports-color
      - terser
    dev: true

  /w3c-xmlserializer@4.0.0:
    resolution: {integrity: sha512-d+BFHzbiCx6zGfz0HyQ6Rg69w9k19nviJspaj4yNscGjrHu94sVP+aRm75yEbCh+r2/yR+7q6hux9LVtbuTGBw==}
    engines: {node: '>=14'}
    dependencies:
      xml-name-validator: 4.0.0

  /watchpack@2.4.0:
    resolution: {integrity: sha512-Lcvm7MGST/4fup+ifyKi2hjyIAwcdI4HRgtvTpIUxBRhB+RFtUh8XtDOxUfctVCnhVi+QQj49i91OyvzkJl6cg==}
    engines: {node: '>=10.13.0'}
    dependencies:
      glob-to-regexp: 0.4.1
      graceful-fs: 4.2.11

  /web-streams-polyfill@3.2.1:
    resolution: {integrity: sha512-e0MO3wdXWKrLbL0DgGnUV7WHVuw9OUvL4hjgnPkIeEvESk74gAITi5G606JtZPp39cd8HA9VQzCIvA49LpPN5Q==}
    engines: {node: '>= 8'}
    dev: false

  /webidl-conversions@3.0.1:
    resolution: {integrity: sha512-2JAn3z8AR6rjK8Sm8orRC0h/bcl/DqL7tRPdGZ4I1CjdF+EaMLmYxBHyXuKL849eucPFhvBoxMsflfOb8kxaeQ==}
    dev: false

  /webidl-conversions@4.0.2:
    resolution: {integrity: sha512-YQ+BmxuTgd6UXZW3+ICGfyqRyHXVlD5GtQr5+qjiNW7bF0cqrzX500HVXPBOvgXb5YnzDd+h0zqyv61KUD7+Sg==}
    dev: true

  /webidl-conversions@7.0.0:
    resolution: {integrity: sha512-VwddBukDzu71offAQR975unBIGqfKZpM+8ZX6ySk8nYhVoo5CYaZyzt3YBvYtRtO+aoGlqxPg/B87NGVZ/fu6g==}
    engines: {node: '>=12'}

  /webpack-sources@3.2.3:
    resolution: {integrity: sha512-/DyMEOrDgLKKIG0fmvtz+4dUX/3Ghozwgm6iPp8KRhvn+eQf9+Q7GWxVNMk3+uCPWfdXYC4ExGBckIXdFEfH1w==}
    engines: {node: '>=10.13.0'}

  /webpack@5.86.0(esbuild@0.17.19):
    resolution: {integrity: sha512-3BOvworZ8SO/D4GVP+GoRC3fVeg5MO4vzmq8TJJEkdmopxyazGDxN8ClqN12uzrZW9Tv8EED8v5VSb6Sqyi0pg==}
    engines: {node: '>=10.13.0'}
    hasBin: true
    peerDependencies:
      webpack-cli: '*'
    peerDependenciesMeta:
      webpack-cli:
        optional: true
    dependencies:
      '@types/eslint-scope': 3.7.4
      '@types/estree': 1.0.1
      '@webassemblyjs/ast': 1.11.6
      '@webassemblyjs/wasm-edit': 1.11.6
      '@webassemblyjs/wasm-parser': 1.11.6
      acorn: 8.8.2
      acorn-import-assertions: 1.9.0(acorn@8.8.2)
      browserslist: 4.21.7
      chrome-trace-event: 1.0.3
      enhanced-resolve: 5.14.1
      es-module-lexer: 1.2.1
      eslint-scope: 5.1.1
      events: 3.3.0
      glob-to-regexp: 0.4.1
      graceful-fs: 4.2.11
      json-parse-even-better-errors: 2.3.1
      loader-runner: 4.3.0
      mime-types: 2.1.35
      neo-async: 2.6.2
      schema-utils: 3.2.0
      tapable: 2.2.1
      terser-webpack-plugin: 5.3.9(esbuild@0.17.19)(webpack@5.86.0)
      watchpack: 2.4.0
      webpack-sources: 3.2.3
    transitivePeerDependencies:
      - '@swc/core'
      - esbuild
      - uglify-js

  /well-known-symbols@2.0.0:
    resolution: {integrity: sha512-ZMjC3ho+KXo0BfJb7JgtQ5IBuvnShdlACNkKkdsqBmYw3bPAaJfPeYUo6tLUaT5tG/Gkh7xkpBhKRQ9e7pyg9Q==}
    engines: {node: '>=6'}
    dev: true

  /whatwg-encoding@2.0.0:
    resolution: {integrity: sha512-p41ogyeMUrw3jWclHWTQg1k05DSVXPLcVxRTYsXUk+ZooOCZLcoYgPZ/HL/D/N+uQPOtcp1me1WhBEaX02mhWg==}
    engines: {node: '>=12'}
    dependencies:
      iconv-lite: 0.6.3

  /whatwg-mimetype@3.0.0:
    resolution: {integrity: sha512-nt+N2dzIutVRxARx1nghPKGv1xHikU7HKdfafKkLNLindmPU/ch3U31NOCGGA/dmPcmb1VlofO0vnKAcsm0o/Q==}
    engines: {node: '>=12'}

  /whatwg-url@12.0.1:
    resolution: {integrity: sha512-Ed/LrqB8EPlGxjS+TrsXcpUond1mhccS3pchLhzSgPCnTimUCKj3IZE75pAs5m6heB2U2TMerKFUXheyHY+VDQ==}
    engines: {node: '>=14'}
    dependencies:
      tr46: 4.1.1
      webidl-conversions: 7.0.0

  /whatwg-url@5.0.0:
    resolution: {integrity: sha512-saE57nupxk6v3HY35+jzBwYa0rKSy0XR8JSxZPwgLr7ys0IBzhGviA1/TUGJLmSVqs8pb9AnvICXEuOHLprYTw==}
    dependencies:
      tr46: 0.0.3
      webidl-conversions: 3.0.1
    dev: false

  /whatwg-url@7.1.0:
    resolution: {integrity: sha512-WUu7Rg1DroM7oQvGWfOiAK21n74Gg+T4elXEQYkOhtyLeWiJFoOGLXPKI/9gzIie9CtwVLm8wtw6YJdKyxSjeg==}
    dependencies:
      lodash.sortby: 4.7.0
      tr46: 1.0.1
      webidl-conversions: 4.0.2
    dev: true

  /which-boxed-primitive@1.0.2:
    resolution: {integrity: sha512-bwZdv0AKLpplFY2KZRX6TvyuN7ojjr7lwkg6ml0roIy9YeuSr7JS372qlNW18UQYzgYK9ziGcerWqZOmEn9VNg==}
    dependencies:
      is-bigint: 1.0.4
      is-boolean-object: 1.1.2
      is-number-object: 1.0.7
      is-string: 1.0.7
      is-symbol: 1.0.4
    dev: true

  /which-collection@1.0.1:
    resolution: {integrity: sha512-W8xeTUwaln8i3K/cY1nGXzdnVZlidBcagyNFtBdD5kxnb4TvGKR7FfSIS3mYpwWS1QUCutfKz8IY8RjftB0+1A==}
    dependencies:
      is-map: 2.0.2
      is-set: 2.0.2
      is-weakmap: 2.0.1
      is-weakset: 2.0.2
    dev: true

  /which-typed-array@1.1.9:
    resolution: {integrity: sha512-w9c4xkx6mPidwp7180ckYWfMmvxpjlZuIudNtDf4N/tTAUB8VJbX25qZoAsrtGuYNnGw3pa0AXgbGKRB8/EceA==}
    engines: {node: '>= 0.4'}
    dependencies:
      available-typed-arrays: 1.0.5
      call-bind: 1.0.2
      for-each: 0.3.3
      gopd: 1.0.1
      has-tostringtag: 1.0.0
      is-typed-array: 1.1.10
    dev: true

  /which@1.3.1:
    resolution: {integrity: sha512-HxJdYWq1MTIQbJ3nw0cqssHoTNU267KlrDuGZ1WYlxDStUtKUhOaJmh112/TZmHxxUfuJqPXSOm7tDyas0OSIQ==}
    hasBin: true
    dependencies:
      isexe: 2.0.0
    dev: true

  /which@2.0.2:
    resolution: {integrity: sha512-BLI3Tl1TW3Pvl70l3yq3Y64i+awpwXqsGBYWkkqMtnbXgrMD+yj7rhW0kuEDxzJaYXGjEW5ogapKNMEKNMjibA==}
    engines: {node: '>= 8'}
    hasBin: true
    dependencies:
      isexe: 2.0.0
    dev: true

  /why-is-node-running@2.2.2:
    resolution: {integrity: sha512-6tSwToZxTOcotxHeA+qGCq1mVzKR3CwcJGmVcY+QE8SHy6TnpFnh8PAvPNHYr7EcuVeG0QSMxtYCuO1ta/G/oA==}
    engines: {node: '>=8'}
    hasBin: true
    dependencies:
      siginfo: 2.0.0
      stackback: 0.0.2
    dev: true

  /word-wrap@1.2.3:
    resolution: {integrity: sha512-Hz/mrNwitNRh/HUAtM/VT/5VH+ygD6DV7mYKZAtHOrbs8U7lvPS6xf7EJKMF0uW1KJCl0H701g3ZGus+muE5vQ==}
    engines: {node: '>=0.10.0'}

  /wrap-ansi@6.2.0:
    resolution: {integrity: sha512-r6lPcBGxZXlIcymEu7InxDMhdW0KDxpLgoFLcguasxCaJ/SOIZwINatK9KY/tf+ZrlywOKU0UDj3ATXUBfxJXA==}
    engines: {node: '>=8'}
    dependencies:
      ansi-styles: 4.3.0
      string-width: 4.2.3
      strip-ansi: 6.0.1
    dev: true

  /wrap-ansi@7.0.0:
    resolution: {integrity: sha512-YVGIj2kamLSTxw6NsZjoBxfSwsn0ycdesmc4p+Q21c5zPuZ1pl+NfxVdxPtdHvmNVOQ6XSYG4AUtyt/Fi7D16Q==}
    engines: {node: '>=10'}
    dependencies:
      ansi-styles: 4.3.0
      string-width: 4.2.3
      strip-ansi: 6.0.1
    dev: true

  /wrappy@1.0.2:
    resolution: {integrity: sha512-l4Sp/DRseor9wL6EvV2+TuQn63dMkPjZ/sp9XkghTEbV9KlPS1xUsZ3u7/IQO4wxtcFB4bgpQPRcR3QCvezPcQ==}

  /ws@8.11.0:
    resolution: {integrity: sha512-HPG3wQd9sNQoT9xHyNCXoDUa+Xw/VevmY9FoHyQ+g+rrMn4j6FB4np7Z0OhdTgjx6MgQLK7jwSy1YecU1+4Asg==}
    engines: {node: '>=10.0.0'}
    peerDependencies:
      bufferutil: ^4.0.1
      utf-8-validate: ^5.0.2
    peerDependenciesMeta:
      bufferutil:
        optional: true
      utf-8-validate:
        optional: true
    dev: false

  /ws@8.13.0:
    resolution: {integrity: sha512-x9vcZYTrFPC7aSIbj7sRCYo7L/Xb8Iy+pW0ng0wt2vCJv7M9HOMy0UoN3rr+IFC7hb7vXoqS+P9ktyLLLhO+LA==}
    engines: {node: '>=10.0.0'}
    peerDependencies:
      bufferutil: ^4.0.1
      utf-8-validate: '>=5.0.2'
    peerDependenciesMeta:
      bufferutil:
        optional: true
      utf-8-validate:
        optional: true

  /xml-name-validator@4.0.0:
    resolution: {integrity: sha512-ICP2e+jsHvAj2E2lIHxa5tjXRlKDJo4IdvPvCXbXQGdzSfmSpNVyIKMvoZHjDY9DP0zV17iI85o90vRFXNccRw==}
    engines: {node: '>=12'}

  /xmlchars@2.2.0:
    resolution: {integrity: sha512-JZnDKK8B0RCDw84FNdDAIpZK+JuJw+s7Lz8nksI7SIuU3UXJJslUthsi+uWBUYOwPFwW7W7PRLRfUKpxjtjFCw==}

  /yallist@3.1.1:
    resolution: {integrity: sha512-a4UGQaWPH59mOXUYnAG2ewncQS4i4F43Tv3JoAM+s2VDAmS9NsK8GpDMLrCHPksFT7h3K6TOoUNn2pb7RoXx4g==}

  /yallist@4.0.0:
    resolution: {integrity: sha512-3wdGidZyq5PB084XLES5TpOSRA3wjXAlIWMhum2kRcv/41Sn2emQ0dycQW4uZXLejwKvg6EsvbdlVL+FYEct7A==}

  /yaml@1.10.2:
    resolution: {integrity: sha512-r3vXyErRCYJ7wg28yvBY5VSoAF8ZvlcW9/BwUzEtUsjvX/DKs24dIkuwjtuprwJJHsbyUbLApepYTR1BN4uHrg==}
    engines: {node: '>= 6'}
    dev: true

  /yaml@2.3.1:
    resolution: {integrity: sha512-2eHWfjaoXgTBC2jNM1LRef62VQa0umtvRiDSk6HSzW7RvS5YtkabJrwYLLEKWBc8a5U2PTSCs+dJjUTJdlHsWQ==}
    engines: {node: '>= 14'}
    dev: true

  /yocto-queue@0.1.0:
    resolution: {integrity: sha512-rVksvsnNCdJ/ohGc6xgPwyN8eheCxsiLM8mxuE/t/mOVqJewPuO1miLpTHQiRgTKCLexL4MeAFVagts7HmNZ2Q==}
    engines: {node: '>=10'}
    dev: true

  /yocto-queue@1.0.0:
    resolution: {integrity: sha512-9bnSc/HEW2uRy67wc+T8UwauLuPJVn28jb+GtJY16iiKWyvmYJRXVT4UamsAEGQfPohgr2q4Tq0sQbQlxTfi1g==}
    engines: {node: '>=12.20'}
    dev: true

  /zod@3.21.4:
    resolution: {integrity: sha512-m46AKbrzKVzOzs/DZgVnG5H55N1sv1M8qZU3A8RIKbs3mrACDNeIOeilDymVb2HdmP8uwshOCF4uJ8uM9rCqJw==}
    dev: false

  github.com/alveusgg/data/4c5e4ccedf879efca05445f7a0e439408ff7967c:
    resolution: {tarball: https://codeload.github.com/alveusgg/data/tar.gz/4c5e4ccedf879efca05445f7a0e439408ff7967c}
    name: '@alveusgg/data'
    version: 0.12.0
    dev: false<|MERGE_RESOLUTION|>--- conflicted
+++ resolved
@@ -25,149 +25,6 @@
         version: 1.8.5
 
   apps/website:
-<<<<<<< HEAD
-    specifiers:
-      '@alveusgg/data': github:alveusgg/data
-      '@aws-sdk/client-s3': ^3.312.0
-      '@aws-sdk/s3-request-presigner': ^3.312.0
-      '@babel/core': ^7.21.4
-      '@ffmpeg-installer/ffmpeg': ^1.1.0
-      '@ffprobe-installer/ffprobe': ^2.0.0
-      '@headlessui/react': ^1.7.14
-      '@heroicons/react': ^2.0.17
-      '@next-auth/prisma-adapter': ^1.0.5
-      '@next/env': ^13.3.0
-      '@paralleldrive/cuid2': ^2.2.0
-      '@prisma/client': ^4.12.0
-      '@t3-oss/env-nextjs': ^0.4.0
-      '@tanstack/react-query': ^4.29.1
-      '@trpc/client': ^10.20.0
-      '@trpc/next': ^10.20.0
-      '@trpc/react-query': ^10.20.0
-      '@trpc/server': ^10.20.0
-      '@types/country-list': ^2.1.1
-      '@types/dompurify': ^2.4.0
-      '@types/jsdom': ^21.1.1
-      '@types/jws': ^3.2.5
-      '@types/lodash': ^4.14.194
-      '@types/luxon': ^3.3.0
-      '@types/node': ^18.15.11
-      '@types/node-forge': ^1.3.2
-      '@types/oauth': ^0.9.1
-      '@types/probe-image-size': ^7.2.0
-      '@types/react': ^18.0.35
-      '@types/react-dom': ^18.0.11
-      '@types/serviceworker': ^0.0.59
-      '@typescript-eslint/eslint-plugin': ^5.58.0
-      '@typescript-eslint/parser': ^5.58.0
-      '@vercel/analytics': ^1.0.1
-      autoprefixer: ^10.4.14
-      country-list: ^2.3.0
-      csv-stringify: ^6.3.0
-      date-fns: ^2.29.3
-      dompurify: ^3.0.2
-      eslint: ^8.38.0
-      eslint-config-next: 13.1.1
-      eslint-plugin-import: ^2.27.5
-      file-type: ^18.2.1
-      html-react-parser: ^3.0.15
-      jsdom: ^21.1.1
-      jws: ^4.0.0
-      loader-utils: ^3.2.1
-      lodash: ^4.17.21
-      luxon: ^3.3.0
-      next: ^13.3.0
-      next-auth: ^4.22.0
-      next-sitemap: ^4.0.7
-      next-superjson: ^0.0.4
-      node-fetch: ^3.3.1
-      node-forge: ^1.3.1
-      npm-run-all: ^4.1.5
-      oauth: ^0.10.0
-      photoswipe: ^5.3.7
-      postcss: ^8.4.21
-      postcss-nesting: ^11.2.2
-      prettier: ^2.8.7
-      prettier-plugin-tailwindcss: ^0.2.7
-      prisma: ^4.12.0
-      probe-image-size: ^7.2.3
-      raw-body: ^2.5.2
-      react: 18.2.0
-      react-aria: ^3.24.0
-      react-attr-converter: ^0.3.1
-      react-dom: 18.2.0
-      react-markdown: ^8.0.7
-      react-quill: ^2.0.0
-      react-stately: ^3.22.0
-      react-textarea-autosize: ^8.4.1
-      remark-heading-id: ^1.0.0
-      sharp: ^0.31.3
-      simple-icons: ^8.10.0
-      slugify: ^1.6.6
-      smooth-scroll-into-view-if-needed: ^2.0.0
-      superjson: 1.12.1
-      swiper: ^8.4.7
-      tailwindcss: ^3.3.1
-      tsup: ^6.7.0
-      tsx: ^3.12.6
-      typescript: ^5.0.4
-      unified: ^10.1.2
-      vitest: ^0.30.1
-      webpack: ^5.79.0
-      zod: ^3.21.4
-    dependencies:
-      '@alveusgg/data': github.com/alveusgg/data/d7450a8176714c9d102d959d1902fda877ac7ad3
-      '@aws-sdk/client-s3': 3.312.0
-      '@aws-sdk/s3-request-presigner': 3.312.0
-      '@headlessui/react': 1.7.14_biqbaboplfbrettd7655fr4n2y
-      '@heroicons/react': 2.0.17_react@18.2.0
-      '@next-auth/prisma-adapter': 1.0.5_st7dss3oib5ulp5imon7ru3qzu
-      '@next/env': 13.3.0
-      '@paralleldrive/cuid2': 2.2.0
-      '@prisma/client': 4.12.0_prisma@4.12.0
-      '@t3-oss/env-nextjs': 0.4.0_z34kx2cq3kivpffalfeqk2ugre
-      '@tanstack/react-query': 4.29.1_biqbaboplfbrettd7655fr4n2y
-      '@trpc/client': 10.20.0_@trpc+server@10.20.0
-      '@trpc/next': 10.20.0_qzkuapawkjsjyexyi7x2zcy4au
-      '@trpc/react-query': 10.20.0_5fs7tzxxsvejrgme5avwzwpub4
-      '@trpc/server': 10.20.0
-      '@vercel/analytics': 1.0.1
-      country-list: 2.3.0
-      csv-stringify: 6.3.0
-      date-fns: 2.29.3
-      dompurify: 3.0.2
-      html-react-parser: 3.0.15_react@18.2.0
-      jsdom: 21.1.1
-      jws: 4.0.0
-      lodash: 4.17.21
-      luxon: 3.3.0
-      next: 13.3.0_z72xxk7vwlamvgqemvc4ptm4du
-      next-auth: 4.22.0_yucv4tfv7v7nrkw2uguegj6e7e
-      next-sitemap: 4.0.7_fou55egned3gok3n65buiqvr4a
-      next-superjson: 0.0.4_6yoasqk2kjekp2fbvgs34h46we
-      node-fetch: 3.3.1
-      node-forge: 1.3.1
-      oauth: 0.10.0
-      photoswipe: 5.3.7
-      probe-image-size: 7.2.3
-      raw-body: 2.5.2
-      react: 18.2.0
-      react-aria: 3.24.0_biqbaboplfbrettd7655fr4n2y
-      react-attr-converter: 0.3.1
-      react-dom: 18.2.0_react@18.2.0
-      react-markdown: 8.0.7_yuz6bkerhkjfjuf6zeb7j6ybc4
-      react-quill: 2.0.0_biqbaboplfbrettd7655fr4n2y
-      react-stately: 3.22.0_react@18.2.0
-      react-textarea-autosize: 8.4.1_yuz6bkerhkjfjuf6zeb7j6ybc4
-      remark-heading-id: 1.0.0
-      sharp: 0.31.3
-      simple-icons: 8.10.0
-      slugify: 1.6.6
-      smooth-scroll-into-view-if-needed: 2.0.0
-      superjson: 1.12.1
-      swiper: 8.4.7
-      zod: 3.21.4
-=======
     dependencies:
       '@alveusgg/data':
         specifier: github:alveusgg/data
@@ -319,7 +176,6 @@
       zod:
         specifier: ^3.21.4
         version: 3.21.4
->>>>>>> 3215ca92
     devDependencies:
       '@babel/core':
         specifier: ^7.22.5
@@ -3572,36 +3428,10 @@
       tslib: 2.5.3
     dev: false
 
-<<<<<<< HEAD
-  /@t3-oss/env-core/0.4.0_z34kx2cq3kivpffalfeqk2ugre:
-    resolution: {integrity: sha512-6JlMp0Vru15q/axHzBKsQQjiyGS6k+EsZBY1iErGVmOGzNSoVluBahnYFP7tEkwZ7KoRgSq4NRIc1Ez7SVYuxQ==}
-    peerDependencies:
-      typescript: '>=4.7.2'
-      zod: ^3.0.0
-    dependencies:
-      typescript: 5.0.4
-      zod: 3.21.4
-    dev: false
-
-  /@t3-oss/env-nextjs/0.4.0_z34kx2cq3kivpffalfeqk2ugre:
-    resolution: {integrity: sha512-K1u2i+S/uEhjfg++FqWlOzS6x237EARRbWGowH2MkDkFu2q7ZJSiJBJT8e47L7NHWH5IyZrTCM6BdOxyWEnQuQ==}
-    peerDependencies:
-      typescript: '>=4.7.2'
-      zod: ^3.0.0
-    dependencies:
-      '@t3-oss/env-core': 0.4.0_z34kx2cq3kivpffalfeqk2ugre
-      typescript: 5.0.4
-      zod: 3.21.4
-    dev: false
-
-  /@tanstack/query-core/4.29.1:
-    resolution: {integrity: sha512-vkPewLEG8ua0efo3SsVT0BcBtkq5RZX8oPhDAyKL+k/rdOYSQTEocfGEXSaBwIwsXeOGBUpfKqI+UmHvNqdWXg==}
-=======
   /@swc/helpers@0.5.1:
     resolution: {integrity: sha512-sJ902EfIzn1Fa+qYmjdQqh8tPsoxyBz+8yBKC2HKUxyezKJFwPGOn7pv4WY6QuQW//ySQi5lJjA/ZT9sNWWNTg==}
     dependencies:
       tslib: 2.5.3
->>>>>>> 3215ca92
     dev: false
 
   /@tanstack/query-core@4.29.11:
@@ -8950,6 +8780,7 @@
     resolution: {integrity: sha512-XH627E9vkeqhlZFQuL+UsyAXEnibT0kWR2FWONlr4sTjvxyJYnyefgrkyECLzM5NenmKzRAy2rR/OlYLA1HkZw==}
     engines: {node: '>=14.17'}
     hasBin: true
+    dev: true
 
   /ufo@1.1.2:
     resolution: {integrity: sha512-TrY6DsjTQQgyS3E3dBaOXf0TpPD8u9FVrVYmKVegJuFw51n/YB9XPt+U6ydzFG5ZIN7+DIjPbNmXoBj9esYhgQ==}
